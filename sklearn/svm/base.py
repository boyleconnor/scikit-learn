from __future__ import print_function

import numpy as np
import scipy.sparse as sp
import warnings
from abc import ABCMeta, abstractmethod

from . import libsvm, liblinear
from . import libsvm_sparse
from ..base import BaseEstimator, ClassifierMixin
from ..preprocessing import LabelEncoder
from ..utils import atleast2d_or_csr, array2d, check_random_state, column_or_1d
from ..utils import ConvergenceWarning, compute_class_weight, deprecated
from ..utils.fixes import unique
from ..utils.extmath import safe_sparse_dot
from ..externals import six


LIBSVM_IMPL = ['c_svc', 'nu_svc', 'one_class', 'epsilon_svr', 'nu_svr']


def _one_vs_one_coef(dual_coef, n_support, support_vectors):
    """Generate primal coefficients from dual coefficients
    for the one-vs-one multi class LibSVM in the case
    of a linear kernel."""

    # get 1vs1 weights for all n*(n-1) classifiers.
    # this is somewhat messy.
    # shape of dual_coef_ is nSV * (n_classes -1)
    # see docs for details
    n_class = dual_coef.shape[0] + 1

    # XXX we could do preallocation of coef but
    # would have to take care in the sparse case
    coef = []
    sv_locs = np.cumsum(np.hstack([[0], n_support]))
    for class1 in range(n_class):
        # SVs for class1:
        sv1 = support_vectors[sv_locs[class1]:sv_locs[class1 + 1], :]
        for class2 in range(class1 + 1, n_class):
            # SVs for class1:
            sv2 = support_vectors[sv_locs[class2]:sv_locs[class2 + 1], :]

            # dual coef for class1 SVs:
            alpha1 = dual_coef[class2 - 1, sv_locs[class1]:sv_locs[class1 + 1]]
            # dual coef for class2 SVs:
            alpha2 = dual_coef[class1, sv_locs[class2]:sv_locs[class2 + 1]]
            # build weight for class1 vs class2

            coef.append(safe_sparse_dot(alpha1, sv1)
                        + safe_sparse_dot(alpha2, sv2))
    return coef


class BaseLibSVM(six.with_metaclass(ABCMeta, BaseEstimator)):
    """Base class for estimators that use libsvm as backing library

    This implements support vector machine classification and regression.

    Parameter documentation is in the derived `SVC` class.
    """

    # The order of these must match the integer values in LibSVM.
    # XXX These are actually the same in the dense case. Need to factor
    # this out.
    _sparse_kernels = ["linear", "poly", "rbf", "sigmoid", "precomputed"]

    @abstractmethod
    def __init__(self, impl, kernel, degree, gamma, coef0,
                 tol, C, nu, epsilon, shrinking, probability, cache_size,
                 class_weight, verbose, max_iter, random_state):

        if not impl in LIBSVM_IMPL:  # pragma: no cover
            raise ValueError("impl should be one of %s, %s was given" % (
                LIBSVM_IMPL, impl))

        self._impl = impl
        self.kernel = kernel
        self.degree = degree
        self.gamma = gamma
        self.coef0 = coef0
        self.tol = tol
        self.C = C
        self.nu = nu
        self.epsilon = epsilon
        self.shrinking = shrinking
        self.probability = probability
        self.cache_size = cache_size
        self.class_weight = class_weight
        self.verbose = verbose
        self.max_iter = max_iter
        self.random_state = random_state

    @property
    def _pairwise(self):
        kernel = self.kernel
        return kernel == "precomputed" or callable(kernel)

    def fit(self, X, y, sample_weight=None):
        """Fit the SVM model according to the given training data.

        Parameters
        ----------
        X : {array-like, sparse matrix}, shape (n_samples, n_features)
            Training vectors, where n_samples is the number of samples
            and n_features is the number of features.

<<<<<<< HEAD
        y : array-like, shape = [n_samples]
=======
        y : array-like, shape (n_samples,)
>>>>>>> c9ba2c39
            Target values (class labels in classification, real numbers in
            regression)

        sample_weight : array-like, shape (n_samples,)
            Per-sample weights. Rescale C per sample. Higher weights
            force the classifier to put more emphasis on these points.

        Returns
        -------
        self : object
            Returns self.

        Notes
        ------
        If X and y are not C-ordered and contiguous arrays of np.float64 and
        X is not a scipy.sparse.csr_matrix, X and/or y may be copied.

        If X is a dense array, then the other methods will not support sparse
        matrices as input.
        """

        rnd = check_random_state(self.random_state)

        self._sparse = sp.isspmatrix(X) and not self._pairwise

        if self._sparse and self._pairwise:
            raise ValueError("Sparse precomputed kernels are not supported. "
                             "Using sparse data and dense kernels is possible "
                             "by not using the ``sparse`` parameter")

        X = atleast2d_or_csr(X, dtype=np.float64, order='C')
        y = self._validate_targets(y)

        sample_weight = np.asarray([]
                                   if sample_weight is None
                                   else sample_weight, dtype=np.float64)
        solver_type = LIBSVM_IMPL.index(self._impl)

        # input validation
        if solver_type != 2 and X.shape[0] != y.shape[0]:
            raise ValueError("X and y have incompatible shapes.\n" +
                             "X has %s samples, but y has %s." %
                             (X.shape[0], y.shape[0]))

        if self.kernel == "precomputed" and X.shape[0] != X.shape[1]:
            raise ValueError("X.shape[0] should be equal to X.shape[1]")

        if sample_weight.shape[0] > 0 and sample_weight.shape[0] != X.shape[0]:
            raise ValueError("sample_weight and X have incompatible shapes:"
                             "%r vs %r\n"
                             "Note: Sparse matrices cannot be indexed w/"
                             "boolean masks (use `indices=True` in CV)."
                             % (sample_weight.shape, X.shape))

        if (self.kernel in ['poly', 'rbf']) and (self.gamma == 0):
            # if custom gamma is not provided ...
            self._gamma = 1.0 / X.shape[1]
        else:
            self._gamma = self.gamma

        kernel = self.kernel
        if callable(kernel):
            kernel = 'precomputed'

        fit = self._sparse_fit if self._sparse else self._dense_fit
        if self.verbose:  # pragma: no cover
            print('[LibSVM]', end='')

        seed = rnd.randint(np.iinfo('i').max)
        fit(X, y, sample_weight, solver_type, kernel, random_seed=seed)
        # see comment on the other call to np.iinfo in this file

        self.shape_fit_ = X.shape

        # In binary case, we need to flip the sign of coef, intercept and
        # decision function. Use self._intercept_ internally.
        self._intercept_ = self.intercept_.copy()
        if self._impl in ['c_svc', 'nu_svc'] and len(self.classes_) == 2:
            self.intercept_ *= -1
        return self

    def _validate_targets(self, y):
        """Validation of y and class_weight.

        Default implementation for SVR and one-class; overridden in BaseSVC.
        """
        # XXX this is ugly.
        # Regression models should not have a class_weight_ attribute.
        self.class_weight_ = np.empty(0)
        return np.asarray(y, dtype=np.float64, order='C')

    def _warn_from_fit_status(self):
        assert self.fit_status_ in (0, 1)
        if self.fit_status_ == 1:
            warnings.warn('Solver terminated early (max_iter=%i).'
                          '  Consider pre-processing your data with'
                          ' StandardScaler or MinMaxScaler.'
                          % self.max_iter, ConvergenceWarning)

    def _dense_fit(self, X, y, sample_weight, solver_type, kernel,
                   random_seed):
        if callable(self.kernel):
            # you must store a reference to X to compute the kernel in predict
            # TODO: add keyword copy to copy on demand
            self.__Xfit = X
            X = self._compute_kernel(X)

            if X.shape[0] != X.shape[1]:
                raise ValueError("X.shape[0] should be equal to X.shape[1]")

        libsvm.set_verbosity_wrap(self.verbose)

        # we don't pass **self.get_params() to allow subclasses to
        # add other parameters to __init__
        self.support_, self.support_vectors_, self.n_support_, \
            self.dual_coef_, self.intercept_, self._label, self.probA_, \
            self.probB_, self.fit_status_ = libsvm.fit(
                X, y,
                svm_type=solver_type, sample_weight=sample_weight,
                class_weight=self.class_weight_, kernel=kernel, C=self.C,
                nu=self.nu, probability=self.probability, degree=self.degree,
                shrinking=self.shrinking, tol=self.tol,
                cache_size=self.cache_size, coef0=self.coef0,
                gamma=self._gamma, epsilon=self.epsilon,
                max_iter=self.max_iter, random_seed=random_seed)

        self._warn_from_fit_status()

    def _sparse_fit(self, X, y, sample_weight, solver_type, kernel,
                    random_seed):
        X.data = np.asarray(X.data, dtype=np.float64, order='C')
        X.sort_indices()

        kernel_type = self._sparse_kernels.index(kernel)

        libsvm_sparse.set_verbosity_wrap(self.verbose)

        self.support_, self.support_vectors_, dual_coef_data, \
            self.intercept_, self._label, self.n_support_, \
            self.probA_, self.probB_, self.fit_status_ = \
            libsvm_sparse.libsvm_sparse_train(
                X.shape[1], X.data, X.indices, X.indptr, y, solver_type,
                kernel_type, self.degree, self._gamma, self.coef0, self.tol,
                self.C, self.class_weight_,
                sample_weight, self.nu, self.cache_size, self.epsilon,
                int(self.shrinking), int(self.probability), self.max_iter,
                random_seed)

        self._warn_from_fit_status()

        n_class = len(self._label) - 1
        n_SV = self.support_vectors_.shape[0]

        dual_coef_indices = np.tile(np.arange(n_SV), n_class)
        dual_coef_indptr = np.arange(0, dual_coef_indices.size + 1,
                                     dual_coef_indices.size / n_class)
        self.dual_coef_ = sp.csr_matrix(
            (dual_coef_data, dual_coef_indices, dual_coef_indptr),
            (n_class, n_SV))

    def predict(self, X):
        """Perform regression on samples in X.

        For an one-class model, +1 or -1 is returned.

        Parameters
        ----------
        X : {array-like, sparse matrix}, shape (n_samples, n_features)

        Returns
        -------
        y_pred : array, shape (n_samples,)
        """
        X = self._validate_for_predict(X)
        predict = self._sparse_predict if self._sparse else self._dense_predict
        return predict(X)

    def _dense_predict(self, X):
        n_samples, n_features = X.shape
        X = self._compute_kernel(X)
        if X.ndim == 1:
            X = array2d(X, order='C')

        kernel = self.kernel
        if callable(self.kernel):
            kernel = 'precomputed'
            if X.shape[1] != self.shape_fit_[0]:
                raise ValueError("X.shape[1] = %d should be equal to %d, "
                                 "the number of samples at training time" %
                                 (X.shape[1], self.shape_fit_[0]))

        svm_type = LIBSVM_IMPL.index(self._impl)

        return libsvm.predict(
            X, self.support_, self.support_vectors_, self.n_support_,
            self.dual_coef_, self._intercept_, self._label,
            self.probA_, self.probB_, svm_type=svm_type, kernel=kernel,
            degree=self.degree, coef0=self.coef0, gamma=self._gamma,
            cache_size=self.cache_size)

    def _sparse_predict(self, X):
        X = sp.csr_matrix(X, dtype=np.float64)

        kernel = self.kernel
        if callable(kernel):
            kernel = 'precomputed'

        kernel_type = self._sparse_kernels.index(kernel)

        C = 0.0  # C is not useful here

        return libsvm_sparse.libsvm_sparse_predict(
            X.data, X.indices, X.indptr,
            self.support_vectors_.data,
            self.support_vectors_.indices,
            self.support_vectors_.indptr,
            self.dual_coef_.data, self._intercept_,
            LIBSVM_IMPL.index(self._impl), kernel_type,
            self.degree, self._gamma, self.coef0, self.tol,
            C, self.class_weight_,
            self.nu, self.epsilon, self.shrinking,
            self.probability, self.n_support_, self._label,
            self.probA_, self.probB_)

    def _compute_kernel(self, X):
        """Return the data transformed by a callable kernel"""
        if callable(self.kernel):
            # in the case of precomputed kernel given as a function, we
            # have to compute explicitly the kernel matrix
            kernel = self.kernel(X, self.__Xfit)
            if sp.issparse(kernel):
                kernel = kernel.toarray()
            X = np.asarray(kernel, dtype=np.float64, order='C')
        return X

    def decision_function(self, X):
        """Distance of the samples X to the separating hyperplane.

        Parameters
        ----------
        X : array-like, shape = [n_samples, n_features]

        Returns
        -------
        X : array-like, shape = [n_samples, n_class * (n_class-1) / 2]
            Returns the decision function of the sample for each class
            in the model.
        """
        if self._sparse:
            raise NotImplementedError("Decision_function not supported for"
                                      " sparse SVM.")

        X = self._validate_for_predict(X)
        X = self._compute_kernel(X)

        kernel = self.kernel
        if callable(kernel):
            kernel = 'precomputed'

        dec_func = libsvm.decision_function(
            X, self.support_, self.support_vectors_, self.n_support_,
            self.dual_coef_, self._intercept_, self._label,
            self.probA_, self.probB_,
            svm_type=LIBSVM_IMPL.index(self._impl),
            kernel=kernel, degree=self.degree, cache_size=self.cache_size,
            coef0=self.coef0, gamma=self._gamma)

        # In binary case, we need to flip the sign of coef, intercept and
        # decision function.
        if self._impl in ['c_svc', 'nu_svc'] and len(self.classes_) == 2:
            return -dec_func

        return dec_func

    def _validate_for_predict(self, X):
        X = atleast2d_or_csr(X, dtype=np.float64, order="C")
        if self._sparse and not sp.isspmatrix(X):
            X = sp.csr_matrix(X)
        if self._sparse:
            X.sort_indices()

        if sp.issparse(X) and not self._sparse and not callable(self.kernel):
            raise ValueError(
                "cannot use sparse input in %r trained on dense data"
                % type(self).__name__)
        n_samples, n_features = X.shape

        if self.kernel == "precomputed":
            if X.shape[1] != self.shape_fit_[0]:
                raise ValueError("X.shape[1] = %d should be equal to %d, "
                                 "the number of samples at training time" %
                                 (X.shape[1], self.shape_fit_[0]))
        elif n_features != self.shape_fit_[1]:
            raise ValueError("X.shape[1] = %d should be equal to %d, "
                             "the number of features at training time" %
                             (n_features, self.shape_fit_[1]))
        return X

    @property
    def coef_(self):
        if self.kernel != 'linear':
            raise ValueError('coef_ is only available when using a '
                             'linear kernel')

        if self.dual_coef_.shape[0] == 1:
            # binary classifier
            coef = -safe_sparse_dot(self.dual_coef_, self.support_vectors_)
        else:
            # 1vs1 classifier
            coef = _one_vs_one_coef(self.dual_coef_, self.n_support_,
                                    self.support_vectors_)
            if sp.issparse(coef[0]):
                coef = sp.vstack(coef).tocsr()
            else:
                coef = np.vstack(coef)

        # coef_ being a read-only property it's better to mark the value as
        # immutable to avoid hiding potential bugs for the unsuspecting user
        if sp.issparse(coef):
            # sparse matrix do not have global flags
            coef.data.flags.writeable = False
        else:
            # regular dense array
            coef.flags.writeable = False
        return coef


class BaseSVC(BaseLibSVM, ClassifierMixin):
    """ABC for LibSVM-based classifiers."""

<<<<<<< HEAD
=======
    def _validate_targets(self, y):
        y = column_or_1d(y, warn=True)
        cls, y = unique(y, return_inverse=True)
        self.class_weight_ = compute_class_weight(self.class_weight, cls, y)
        if len(cls) < 2:
            raise ValueError(
                "The number of classes has to be greater than one; got %d"
                % len(cls))

        self.classes_ = cls

        return np.asarray(y, dtype=np.float64, order='C')

>>>>>>> c9ba2c39
    def predict(self, X):
        """Perform classification on samples in X.

        For an one-class model, +1 or -1 is returned.

        Parameters
        ----------
        X : {array-like, sparse matrix}, shape = [n_samples, n_features]

        Returns
        -------
        y_pred : array, shape = [n_samples]
            Class labels for samples in X.
        """
        y = super(BaseSVC, self).predict(X)
        return self.classes_.take(y.astype(np.int))

    def predict_proba(self, X):
        """Compute probabilities of possible outcomes for samples in X.

        The model need to have probability information computed at training
        time: fit with attribute `probability` set to True.

        Parameters
        ----------
        X : array-like, shape = [n_samples, n_features]

        Returns
        -------
        X : array-like, shape = [n_samples, n_classes]
            Returns the probability of the sample for each class in
            the model. The columns correspond to the classes in sorted
            order, as they appear in the attribute `classes_`.

        Notes
        -----
        The probability model is created using cross validation, so
        the results can be slightly different than those obtained by
        predict. Also, it will produce meaningless results on very small
        datasets.
        """
        if not self.probability:
            raise NotImplementedError(
                "probability estimates must be enabled to use this method")

        if self._impl not in ('c_svc', 'nu_svc'):
            raise NotImplementedError("predict_proba only implemented for SVC "
                                      "and NuSVC")

        X = self._validate_for_predict(X)
        pred_proba = (self._sparse_predict_proba
                      if self._sparse else self._dense_predict_proba)
        return pred_proba(X)

    def predict_log_proba(self, X):
        """Compute log probabilities of possible outcomes for samples in X.

        The model need to have probability information computed at training
        time: fit with attribute `probability` set to True.

        Parameters
        ----------
        X : array-like, shape = [n_samples, n_features]

        Returns
        -------
        X : array-like, shape = [n_samples, n_classes]
            Returns the log-probabilities of the sample for each class in
            the model. The columns correspond to the classes in sorted
            order, as they appear in the attribute `classes_`.

        Notes
        -----
        The probability model is created using cross validation, so
        the results can be slightly different than those obtained by
        predict. Also, it will produce meaningless results on very small
        datasets.
        """
        return np.log(self.predict_proba(X))

    def _dense_predict_proba(self, X):
        X = self._compute_kernel(X)

        kernel = self.kernel
        if callable(kernel):
            kernel = 'precomputed'

        svm_type = LIBSVM_IMPL.index(self._impl)
        pprob = libsvm.predict_proba(
            X, self.support_, self.support_vectors_, self.n_support_,
            self.dual_coef_, self._intercept_, self._label,
            self.probA_, self.probB_,
            svm_type=svm_type, kernel=kernel, degree=self.degree,
            cache_size=self.cache_size, coef0=self.coef0, gamma=self._gamma)

        return pprob

    def _sparse_predict_proba(self, X):
        X.data = np.asarray(X.data, dtype=np.float64, order='C')

        kernel = self.kernel
        if callable(kernel):
            kernel = 'precomputed'

        kernel_type = self._sparse_kernels.index(kernel)

        return libsvm_sparse.libsvm_sparse_predict_proba(
            X.data, X.indices, X.indptr,
            self.support_vectors_.data,
            self.support_vectors_.indices,
            self.support_vectors_.indptr,
            self.dual_coef_.data, self._intercept_,
            LIBSVM_IMPL.index(self._impl), kernel_type,
            self.degree, self._gamma, self.coef0, self.tol,
            self.C, self.class_weight_,
            self.nu, self.epsilon, self.shrinking,
            self.probability, self.n_support_, self._label,
            self.probA_, self.probB_)

    @property
    @deprecated("The ``label_`` attribute has been renamed to ``classes_`` "
                "for consistency and will be removed in 0.15.")
    def label_(self):
        return self.classes_


class BaseLibLinear(six.with_metaclass(ABCMeta, BaseEstimator)):
    """Base for classes binding liblinear (dense and sparse versions)"""

    _solver_type_dict = {
        'PL2_LLR_D0': 0,  # L2 penalty, logistic regression
        'PL2_LL2_D1': 1,  # L2 penalty, L2 loss, dual form
        'PL2_LL2_D0': 2,  # L2 penalty, L2 loss, primal form
        'PL2_LL1_D1': 3,  # L2 penalty, L1 Loss, dual form
        'MC_SVC': 4,      # Multi-class Support Vector Classification
        'PL1_LL2_D0': 5,  # L1 penalty, L2 Loss, primal form
        'PL1_LLR_D0': 6,  # L1 penalty, logistic regression
        'PL2_LLR_D1': 7,  # L2 penalty, logistic regression, dual form
    }

    @abstractmethod
    def __init__(self, penalty='l2', loss='l2', dual=True, tol=1e-4, C=1.0,
                 multi_class='ovr', fit_intercept=True, intercept_scaling=1,
                 class_weight=None, verbose=0, random_state=None):

        self.penalty = penalty
        self.loss = loss
        self.dual = dual
        self.tol = tol
        self.C = C
        self.fit_intercept = fit_intercept
        self.intercept_scaling = intercept_scaling
        self.multi_class = multi_class
        self.class_weight = class_weight
        self.verbose = verbose
        self.random_state = random_state

        # Check that the arguments given are valid:
        self._get_solver_type()

    def _get_solver_type(self):
        """Find the liblinear magic number for the solver.

        This number depends on the values of the following attributes:
          - multi_class
          - penalty
          - loss
          - dual
        """
        if self.multi_class == 'crammer_singer':
            solver_type = 'MC_SVC'
        else:
            if self.multi_class != 'ovr':
                raise ValueError("`multi_class` must be one of `ovr`, "
                                 "`crammer_singer`")
            solver_type = "P%s_L%s_D%d" % (
                self.penalty.upper(), self.loss.upper(), int(self.dual))
        if not solver_type in self._solver_type_dict:
            if self.penalty.upper() == 'L1' and self.loss.upper() == 'L1':
                error_string = ("The combination of penalty='l1' "
                                "and loss='l1' is not supported.")
            elif self.penalty.upper() == 'L2' and self.loss.upper() == 'L1':
                # this has to be in primal
<<<<<<< HEAD
                error_string = ("penalty='l2' and loss='l1' is "
=======
                error_string = ("penalty='l2' and ploss='l1' is "
>>>>>>> c9ba2c39
                                "only supported when dual='true'.")
            else:
                # only PL1 in dual remains
                error_string = ("penalty='l1' is only supported "
                                "when dual='false'.")
            raise ValueError('Not supported set of arguments: '
                             + error_string)
        return self._solver_type_dict[solver_type]

    def fit(self, X, y):
        """Fit the model according to the given training data.

        Parameters
        ----------
        X : {array-like, sparse matrix}, shape = [n_samples, n_features]
            Training vector, where n_samples in the number of samples and
            n_features is the number of features.

        y : array-like, shape = [n_samples]
            Target vector relative to X

        Returns
        -------
        self : object
            Returns self.
        """
        self._enc = LabelEncoder()
        y = self._enc.fit_transform(y)
        if len(self.classes_) < 2:
            raise ValueError("The number of classes has to be greater than"
                             " one.")

        X = atleast2d_or_csr(X, dtype=np.float64, order="C")

        self.class_weight_ = compute_class_weight(self.class_weight,
                                                  self.classes_, y)

        if X.shape[0] != y.shape[0]:
            raise ValueError("X and y have incompatible shapes.\n"
                             "X has %s samples, but y has %s." %
                             (X.shape[0], y.shape[0]))

        liblinear.set_verbosity_wrap(self.verbose)

        rnd = check_random_state(self.random_state)
        if self.verbose:
            print('[LibLinear]', end='')

        # LibLinear wants targets as doubles, even for classification
        y = np.asarray(y, dtype=np.float64).ravel()
        self.raw_coef_ = liblinear.train_wrap(X, y,
                                              sp.isspmatrix(X),
                                              self._get_solver_type(),
                                              self.tol, self._get_bias(),
                                              self.C,
                                              self.class_weight_,
                                              rnd.randint(np.iinfo('i').max))
        # Regarding rnd.randint(..) in the above signature:
        # seed for srand in range [0..INT_MAX); due to limitations in Numpy
        # on 32-bit platforms, we can't get to the UINT_MAX limit that
        # srand supports

        if self.fit_intercept:
            self.coef_ = self.raw_coef_[:, :-1]
            self.intercept_ = self.intercept_scaling * self.raw_coef_[:, -1]
        else:
            self.coef_ = self.raw_coef_
            self.intercept_ = 0.

        return self

    @property
    def classes_(self):
        return self._enc.classes_

    @property
    @deprecated("The ``label_`` attribute has been renamed to ``classes_`` "
                "for consistency and will be removed in 0.15.")
    def label_(self):
        return self._enc.classes_

    def _get_bias(self):
        if self.fit_intercept:
            return self.intercept_scaling
        else:
            return -1.0


libsvm.set_verbosity_wrap(0)
libsvm_sparse.set_verbosity_wrap(0)
liblinear.set_verbosity_wrap(0)<|MERGE_RESOLUTION|>--- conflicted
+++ resolved
@@ -105,11 +105,7 @@
             Training vectors, where n_samples is the number of samples
             and n_features is the number of features.
 
-<<<<<<< HEAD
-        y : array-like, shape = [n_samples]
-=======
         y : array-like, shape (n_samples,)
->>>>>>> c9ba2c39
             Target values (class labels in classification, real numbers in
             regression)
 
@@ -440,8 +436,6 @@
 class BaseSVC(BaseLibSVM, ClassifierMixin):
     """ABC for LibSVM-based classifiers."""
 
-<<<<<<< HEAD
-=======
     def _validate_targets(self, y):
         y = column_or_1d(y, warn=True)
         cls, y = unique(y, return_inverse=True)
@@ -455,7 +449,6 @@
 
         return np.asarray(y, dtype=np.float64, order='C')
 
->>>>>>> c9ba2c39
     def predict(self, X):
         """Perform classification on samples in X.
 
@@ -639,11 +632,7 @@
                                 "and loss='l1' is not supported.")
             elif self.penalty.upper() == 'L2' and self.loss.upper() == 'L1':
                 # this has to be in primal
-<<<<<<< HEAD
-                error_string = ("penalty='l2' and loss='l1' is "
-=======
                 error_string = ("penalty='l2' and ploss='l1' is "
->>>>>>> c9ba2c39
                                 "only supported when dual='true'.")
             else:
                 # only PL1 in dual remains
