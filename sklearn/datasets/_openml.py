--- conflicted
+++ resolved
@@ -821,8 +821,7 @@
 
         Missing values in the 'data' are represented as NaN's. Missing values
         in 'target' are represented as NaN's (numerical target) or None
-<<<<<<< HEAD
-        (categorical target)
+        (categorical target).
 
     Notes
     -----
@@ -838,9 +837,6 @@
       tagged as 'REAL' and 'NUMERICAL' in the metadata. The `"pandas"`
       parser instead infers if these numerical features corresponds
       to integers.
-=======
-        (categorical target).
->>>>>>> 279388d9
     """
     if cache is False:
         # no caching will be applied
