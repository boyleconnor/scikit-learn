import numpy as np

from .. import confusion_matrix
from ...utils import check_matplotlib_support
from ...utils import deprecated
from ...utils.multiclass import unique_labels
<<<<<<< HEAD
from ...utils.plot import plot_heatmap
from ...utils.validation import _deprecate_positional_args
=======
>>>>>>> 1038024a
from ...base import is_classifier


class ConfusionMatrixDisplay:
    """Confusion Matrix visualization.

    It is recommend to use
    :func:`~sklearn.metrics.ConfusionMatrixDisplay.from_estimator` or
    :func:`~sklearn.metrics.ConfusionMatrixDisplay.from_predictions` to
    create a :class:`ConfusionMatrixDisplay`. All parameters are stored as
    attributes.

    Read more in the :ref:`User Guide <visualizations>`.

    Parameters
    ----------
    confusion_matrix : ndarray of shape (n_classes, n_classes)
        Confusion matrix.

    display_labels : ndarray of shape (n_classes,), default=None
        Display labels for plot. If None, display labels are set from 0 to
        `n_classes - 1`.

    Attributes
    ----------
    im_ : matplotlib AxesImage
        Image representing the confusion matrix.

    text_ : ndarray of shape (n_classes, n_classes), dtype=matplotlib Text, \
            or None
        Array of matplotlib axes. `None` if `include_values` is false.

    ax_ : matplotlib Axes
        Axes with confusion matrix.

    figure_ : matplotlib Figure
        Figure containing the confusion matrix.

    See Also
    --------
    confusion_matrix : Compute Confusion Matrix to evaluate the accuracy of a
        classification.
    ConfusionMatrixDisplay.from_estimator : Plot the confusion matrix
        given an estimator, the data, and the label.
    ConfusionMatrixDisplay.from_predictions : Plot the confusion matrix
        given the true and predicted labels.

    Examples
    --------
    >>> from sklearn.datasets import make_classification
    >>> from sklearn.metrics import confusion_matrix, ConfusionMatrixDisplay
    >>> from sklearn.model_selection import train_test_split
    >>> from sklearn.svm import SVC
    >>> X, y = make_classification(random_state=0)
    >>> X_train, X_test, y_train, y_test = train_test_split(X, y,
    ...                                                     random_state=0)
    >>> clf = SVC(random_state=0)
    >>> clf.fit(X_train, y_train)
    SVC(random_state=0)
    >>> predictions = clf.predict(X_test)
    >>> cm = confusion_matrix(y_test, predictions, labels=clf.classes_)
    >>> disp = ConfusionMatrixDisplay(confusion_matrix=cm,
    ...                               display_labels=clf.classes_)
    >>> disp.plot() # doctest: +SKIP
    """
    def __init__(self, confusion_matrix, *, display_labels=None):
        self.confusion_matrix = confusion_matrix
        self.display_labels = display_labels

    def plot(self, *, include_values=True, cmap='viridis',
             xticks_rotation='horizontal', values_format=None,
             ax=None, colorbar=True):
        """Plot visualization.

        Parameters
        ----------
        include_values : bool, default=True
            Includes values in confusion matrix.

        cmap : str or matplotlib Colormap, default='viridis'
            Colormap recognized by matplotlib.

        xticks_rotation : {'vertical', 'horizontal'} or float, \
                         default='horizontal'
            Rotation of xtick labels.

        values_format : str, default=None
            Format specification for values in confusion matrix. If `None`,
            the format specification is 'd' or '.2g' whichever is shorter.

        ax : matplotlib axes, default=None
            Axes object to plot on. If `None`, a new figure and axes is
            created.

        colorbar : bool, default=True
            Whether or not to add a colorbar to the plot.

        Returns
        -------
        display : :class:`~sklearn.metrics.ConfusionMatrixDisplay`
        """
        cm = self.confusion_matrix
        n_classes = cm.shape[0]
        if self.display_labels is None:
            display_labels = np.arange(n_classes)
        else:
            display_labels = self.display_labels
        fig, ax, im, text = plot_heatmap(
            cm,
            "True label",
            "Predicted label",
            display_labels,
            display_labels,
            xticks_rotation=xticks_rotation,
            ax=ax,
            cmap=cmap,
            include_values=include_values,
            values_format=values_format,
            colorbar=colorbar
        )
        ax.set_ylim((n_classes - 0.5, -0.5))

        self.figure_ = fig
        self.ax_ = ax
        self.im_ = im
        self.text_ = text
        return self

    @classmethod
    def from_estimator(
        cls,
        estimator,
        X,
        y,
        *,
        labels=None,
        sample_weight=None,
        normalize=None,
        display_labels=None,
        include_values=True,
        xticks_rotation="horizontal",
        values_format=None,
        cmap="viridis",
        ax=None,
        colorbar=True,
    ):
        """Plot Confusion Matrix given an estimator and some data.

        Read more in the :ref:`User Guide <confusion_matrix>`.

        .. versionadded:: 1.0

        Parameters
        ----------
        estimator : estimator instance
            Fitted classifier or a fitted :class:`~sklearn.pipeline.Pipeline`
            in which the last estimator is a classifier.

        X : {array-like, sparse matrix} of shape (n_samples, n_features)
            Input values.

        y : array-like of shape (n_samples,)
            Target values.

        labels : array-like of shape (n_classes,), default=None
            List of labels to index the confusion matrix. This may be used to
            reorder or select a subset of labels. If `None` is given, those
            that appear at least once in `y_true` or `y_pred` are used in
            sorted order.

        sample_weight : array-like of shape (n_samples,), default=None
            Sample weights.

        normalize : {'true', 'pred', 'all'}, default=None
            Either to normalize the counts display in the matrix:

            - if `'true'`, the confusion matrix is normalized over the true
              conditions (e.g. rows);
            - if `'pred'`, the confusion matrix is normalized over the
              predicted conditions (e.g. columns);
            - if `'all'`, the confusion matrix is normalized by the total
              number of samples;
            - if `None` (default), the confusion matrix will not be normalized.

        display_labels : array-like of shape (n_classes,), default=None
            Target names used for plotting. By default, `labels` will be used
            if it is defined, otherwise the unique labels of `y_true` and
            `y_pred` will be used.

        include_values : bool, default=True
            Includes values in confusion matrix.

        xticks_rotation : {'vertical', 'horizontal'} or float, \
                default='horizontal'
            Rotation of xtick labels.

        values_format : str, default=None
            Format specification for values in confusion matrix. If `None`, the
            format specification is 'd' or '.2g' whichever is shorter.

        cmap : str or matplotlib Colormap, default='viridis'
            Colormap recognized by matplotlib.

        ax : matplotlib Axes, default=None
            Axes object to plot on. If `None`, a new figure and axes is
            created.

        colorbar : bool, default=True
            Whether or not to add a colorbar to the plot.

        Returns
        -------
        display : :class:`~sklearn.metrics.ConfusionMatrixDisplay`

        See Also
        --------
        ConfusionMatrixDisplay.from_predictions : Plot the confusion matrix
            given the true and predicted labels.

        Examples
        --------
        >>> import matplotlib.pyplot as plt  # doctest: +SKIP
        >>> from sklearn.datasets import make_classification
        >>> from sklearn.metrics import ConfusionMatrixDisplay
        >>> from sklearn.model_selection import train_test_split
        >>> from sklearn.svm import SVC
        >>> X, y = make_classification(random_state=0)
        >>> X_train, X_test, y_train, y_test = train_test_split(
        ...         X, y, random_state=0)
        >>> clf = SVC(random_state=0)
        >>> clf.fit(X_train, y_train)
        SVC(random_state=0)
        >>> ConfusionMatrixDisplay.from_estimator(
        ...     clf, X_test, y_test)  # doctest: +SKIP
        >>> plt.show()  # doctest: +SKIP
        """
        method_name = f"{cls.__name__}.from_estimator"
        check_matplotlib_support(method_name)
        if not is_classifier(estimator):
            raise ValueError(f"{method_name} only supports classifiers")
        y_pred = estimator.predict(X)

        return cls.from_predictions(
            y,
            y_pred,
            sample_weight=sample_weight,
            labels=labels,
            normalize=normalize,
            display_labels=display_labels,
            include_values=include_values,
            cmap=cmap,
            ax=ax,
            xticks_rotation=xticks_rotation,
            values_format=values_format,
            colorbar=colorbar,
        )

    @classmethod
    def from_predictions(
        cls,
        y_true,
        y_pred,
        *,
        labels=None,
        sample_weight=None,
        normalize=None,
        display_labels=None,
        include_values=True,
        xticks_rotation="horizontal",
        values_format=None,
        cmap="viridis",
        ax=None,
        colorbar=True,
    ):
        """Plot Confusion Matrix given true and predicted labels.

        Read more in the :ref:`User Guide <confusion_matrix>`.

        .. versionadded:: 0.24

        Parameters
        ----------
        y_true : array-like of shape (n_samples,)
            True labels.

        y_pred : array-like of shape (n_samples,)
            The predicted labels given by the method `predict` of an
            classifier.

        labels : array-like of shape (n_classes,), default=None
            List of labels to index the confusion matrix. This may be used to
            reorder or select a subset of labels. If `None` is given, those
            that appear at least once in `y_true` or `y_pred` are used in
            sorted order.

        sample_weight : array-like of shape (n_samples,), default=None
            Sample weights.

        normalize : {'true', 'pred', 'all'}, default=None
            Either to normalize the counts display in the matrix:

            - if `'true'`, the confusion matrix is normalized over the true
              conditions (e.g. rows);
            - if `'pred'`, the confusion matrix is normalized over the
              predicted conditions (e.g. columns);
            - if `'all'`, the confusion matrix is normalized by the total
              number of samples;
            - if `None` (default), the confusion matrix will not be normalized.

        display_labels : array-like of shape (n_classes,), default=None
            Target names used for plotting. By default, `labels` will be used
            if it is defined, otherwise the unique labels of `y_true` and
            `y_pred` will be used.

        include_values : bool, default=True
            Includes values in confusion matrix.

        xticks_rotation : {'vertical', 'horizontal'} or float, \
                default='horizontal'
            Rotation of xtick labels.

        values_format : str, default=None
            Format specification for values in confusion matrix. If `None`, the
            format specification is 'd' or '.2g' whichever is shorter.

        cmap : str or matplotlib Colormap, default='viridis'
            Colormap recognized by matplotlib.

        ax : matplotlib Axes, default=None
            Axes object to plot on. If `None`, a new figure and axes is
            created.

        colorbar : bool, default=True
            Whether or not to add a colorbar to the plot.

        Returns
        -------
        display : :class:`~sklearn.metrics.ConfusionMatrixDisplay`

        See Also
        --------
        ConfusionMatrixDisplay.from_estimator : Plot the confusion matrix
            given an estimator, the data, and the label.

        Examples
        --------
        >>> import matplotlib.pyplot as plt  # doctest: +SKIP
        >>> from sklearn.datasets import make_classification
        >>> from sklearn.metrics import ConfusionMatrixDisplay
        >>> from sklearn.model_selection import train_test_split
        >>> from sklearn.svm import SVC
        >>> X, y = make_classification(random_state=0)
        >>> X_train, X_test, y_train, y_test = train_test_split(
        ...         X, y, random_state=0)
        >>> clf = SVC(random_state=0)
        >>> clf.fit(X_train, y_train)
        SVC(random_state=0)
        >>> y_pred = clf.predict(X_test)
        >>> ConfusionMatrixDisplay.from_predictions(
        ...    y_test, y_pred)  # doctest: +SKIP
        >>> plt.show()  # doctest: +SKIP
        """
        check_matplotlib_support(f"{cls.__name__}.from_predictions")

        if display_labels is None:
            if labels is None:
                display_labels = unique_labels(y_true, y_pred)
            else:
                display_labels = labels

        cm = confusion_matrix(
            y_true,
            y_pred,
            sample_weight=sample_weight,
            labels=labels,
            normalize=normalize,
        )

        disp = cls(confusion_matrix=cm, display_labels=display_labels)

        return disp.plot(
            include_values=include_values,
            cmap=cmap,
            ax=ax,
            xticks_rotation=xticks_rotation,
            values_format=values_format,
            colorbar=colorbar,
        )


@deprecated(
    "Function plot_confusion_matrix is deprecated in 1.0 and will be "
    "removed in 1.2. Use one of the class methods: "
    "ConfusionMatrixDisplay.from_predictions or "
    "ConfusionMatrixDisplay.from_estimator."
)
def plot_confusion_matrix(estimator, X, y_true, *, labels=None,
                          sample_weight=None, normalize=None,
                          display_labels=None, include_values=True,
                          xticks_rotation='horizontal',
                          values_format=None,
                          cmap='viridis', ax=None, colorbar=True):
    """Plot Confusion Matrix.

    Read more in the :ref:`User Guide <confusion_matrix>`.

    .. deprecated:: 1.0
       `plot_confusion_matrix` is deprecated in 1.0 and will be removed in
       1.2. Use one of the following class methods:
       :func:`~sklearn.metrics.ConfusionMatrixDisplay.from_predictions` or
       :func:`~sklearn.metrics.ConfusionMatrixDisplay.from_estimator`.

    Parameters
    ----------
    estimator : estimator instance
        Fitted classifier or a fitted :class:`~sklearn.pipeline.Pipeline`
        in which the last estimator is a classifier.

    X : {array-like, sparse matrix} of shape (n_samples, n_features)
        Input values.

    y_true : array-like of shape (n_samples,)
        Target values.

    labels : array-like of shape (n_classes,), default=None
        List of labels to index the matrix. This may be used to reorder or
        select a subset of labels. If `None` is given, those that appear at
        least once in `y_true` or `y_pred` are used in sorted order.

    sample_weight : array-like of shape (n_samples,), default=None
        Sample weights.

    normalize : {'true', 'pred', 'all'}, default=None
        Either to normalize the counts display in the matrix:

            - if `'true'`, the confusion matrix is normalized over the true
              conditions (e.g. rows);
            - if `'pred'`, the confusion matrix is normalized over the
              predicted conditions (e.g. columns);
            - if `'all'`, the confusion matrix is normalized by the total
              number of samples;
            - if `None` (default), the confusion matrix will not be normalized.

    display_labels : array-like of shape (n_classes,), default=None
        Target names used for plotting. By default, `labels` will be used if
        it is defined, otherwise the unique labels of `y_true` and `y_pred`
        will be used.

    include_values : bool, default=True
        Includes values in confusion matrix.

    xticks_rotation : {'vertical', 'horizontal'} or float, \
                        default='horizontal'
        Rotation of xtick labels.

    values_format : str, default=None
        Format specification for values in confusion matrix. If `None`,
        the format specification is 'd' or '.2g' whichever is shorter.

    cmap : str or matplotlib Colormap, default='viridis'
        Colormap recognized by matplotlib.

    ax : matplotlib Axes, default=None
        Axes object to plot on. If `None`, a new figure and axes is
        created.

    colorbar : bool, default=True
        Whether or not to add a colorbar to the plot.

        .. versionadded:: 0.24

    Returns
    -------
    display : :class:`~sklearn.metrics.ConfusionMatrixDisplay`

    See Also
    --------
    confusion_matrix : Compute Confusion Matrix to evaluate the accuracy of a
        classification.
    ConfusionMatrixDisplay : Confusion Matrix visualization.

    Examples
    --------
    >>> import matplotlib.pyplot as plt  # doctest: +SKIP
    >>> from sklearn.datasets import make_classification
    >>> from sklearn.metrics import plot_confusion_matrix
    >>> from sklearn.model_selection import train_test_split
    >>> from sklearn.svm import SVC
    >>> X, y = make_classification(random_state=0)
    >>> X_train, X_test, y_train, y_test = train_test_split(
    ...         X, y, random_state=0)
    >>> clf = SVC(random_state=0)
    >>> clf.fit(X_train, y_train)
    SVC(random_state=0)
    >>> plot_confusion_matrix(clf, X_test, y_test)  # doctest: +SKIP
    >>> plt.show()  # doctest: +SKIP
    """
    check_matplotlib_support("plot_confusion_matrix")

    if not is_classifier(estimator):
        raise ValueError("plot_confusion_matrix only supports classifiers")

    y_pred = estimator.predict(X)
    cm = confusion_matrix(y_true, y_pred, sample_weight=sample_weight,
                          labels=labels, normalize=normalize)

    if display_labels is None:
        if labels is None:
            display_labels = unique_labels(y_true, y_pred)
        else:
            display_labels = labels

    disp = ConfusionMatrixDisplay(confusion_matrix=cm,
                                  display_labels=display_labels)
    return disp.plot(include_values=include_values,
                     cmap=cmap, ax=ax, xticks_rotation=xticks_rotation,
                     values_format=values_format, colorbar=colorbar)<|MERGE_RESOLUTION|>--- conflicted
+++ resolved
@@ -4,11 +4,7 @@
 from ...utils import check_matplotlib_support
 from ...utils import deprecated
 from ...utils.multiclass import unique_labels
-<<<<<<< HEAD
 from ...utils.plot import plot_heatmap
-from ...utils.validation import _deprecate_positional_args
-=======
->>>>>>> 1038024a
 from ...base import is_classifier
 
 
