"""Utilities to evaluate the clustering performance of models.

Functions named as *_score return a scalar value to maximize: the higher the
better.
"""

# Authors: Olivier Grisel <olivier.grisel@ensta.org>
#          Wei LI <kuantkid@gmail.com>
#          Diego Molla <dmolla-aliod@gmail.com>
#          Arnaud Fouchet <foucheta@gmail.com>
#          Thierry Guillemot <thierry.guillemot.work@gmail.com>
#          Gregory Stupp <stuppie@gmail.com>
#          Joel Nothman <joel.nothman@gmail.com>
#          Arya McCarthy <arya@jhu.edu>
# License: BSD 3 clause


from math import log

import numpy as np
from scipy import sparse as sp

from .expected_mutual_info_fast import expected_mutual_information
<<<<<<< HEAD
from ...utils.validation import check_array, check_consistent_length
from ...utils.fixes import comb
=======
from ...utils.validation import check_array
from ...utils.fixes import comb, _astype_copy_false
>>>>>>> a7a834bd


def _comb2(n):
    # the exact version is faster for k == 2: use it by default globally in
    # this module instead of the float approximate variant
    return comb(n, 2, exact=1)


def check_clusterings(labels_true, labels_pred):
<<<<<<< HEAD
    """Check that the two clusterings matching 1D integer arrays."""
    labels_true = check_array(labels_true, ensure_2d=False)
    labels_pred = check_array(labels_pred, ensure_2d=False)
=======
    """Check that the labels arrays are 1D and of same dimension.

    Parameters
    ----------
    labels_true : int array, shape = [n_samples]
        The true labels

    labels_pred : int array, shape = [n_samples]
        The predicted labels
    """
    labels_true = np.asarray(labels_true)
    labels_pred = np.asarray(labels_pred)
>>>>>>> a7a834bd

    # input checks
    if labels_true.ndim != 1:
        raise ValueError(
            "labels_true must be 1D: shape is %r" % (labels_true.shape,))
    if labels_pred.ndim != 1:
        raise ValueError(
            "labels_pred must be 1D: shape is %r" % (labels_pred.shape,))
    check_consistent_length(labels_true, labels_pred)

    return labels_true, labels_pred


def _generalized_average(U, V, average_method):
    """Return a particular mean of two numbers."""
    if average_method == "min":
        return min(U, V)
    elif average_method == "geometric":
        return np.sqrt(U * V)
    elif average_method == "arithmetic":
        return np.mean([U, V])
    elif average_method == "max":
        return max(U, V)
    else:
        raise ValueError("'average_method' must be 'min', 'geometric', "
                         "'arithmetic', or 'max'")


def contingency_matrix(labels_true, labels_pred, eps=None, sparse=False):
    """Build a contingency matrix describing the relationship between labels.

    Parameters
    ----------
    labels_true : int array, shape = [n_samples]
        Ground truth class labels to be used as a reference

    labels_pred : array, shape = [n_samples]
        Cluster labels to evaluate

    eps : None or float, optional.
        If a float, that value is added to all values in the contingency
        matrix. This helps to stop NaN propagation.
        If ``None``, nothing is adjusted.

    sparse : boolean, optional.
        If True, return a sparse CSR continency matrix. If ``eps is not None``,
        and ``sparse is True``, will throw ValueError.

        .. versionadded:: 0.18

    Returns
    -------
    contingency : {array-like, sparse}, shape=[n_classes_true, n_classes_pred]
        Matrix :math:`C` such that :math:`C_{i, j}` is the number of samples in
        true class :math:`i` and in predicted class :math:`j`. If
        ``eps is None``, the dtype of this array will be integer. If ``eps`` is
        given, the dtype will be float.
        Will be a ``scipy.sparse.csr_matrix`` if ``sparse=True``.
    """

    if eps is not None and sparse:
        raise ValueError("Cannot set 'eps' when sparse=True")

    classes, class_idx = np.unique(labels_true, return_inverse=True)
    clusters, cluster_idx = np.unique(labels_pred, return_inverse=True)
    n_classes = classes.shape[0]
    n_clusters = clusters.shape[0]
    # Using coo_matrix to accelerate simple histogram calculation,
    # i.e. bins are consecutive integers
    # Currently, coo_matrix is faster than histogram2d for simple cases
    contingency = sp.coo_matrix((np.ones(class_idx.shape[0]),
                                 (class_idx, cluster_idx)),
                                shape=(n_classes, n_clusters),
                                dtype=np.int)
    if sparse:
        contingency = contingency.tocsr()
        contingency.sum_duplicates()
    else:
        contingency = contingency.toarray()
        if eps is not None:
            # don't use += as contingency is integer
            contingency = contingency + eps
    return contingency


# clustering measures

def adjusted_rand_score(labels_true, labels_pred):
    """Rand index adjusted for chance.

    The Rand Index computes a similarity measure between two clusterings
    by considering all pairs of samples and counting pairs that are
    assigned in the same or different clusters in the predicted and
    true clusterings.

    The raw RI score is then "adjusted for chance" into the ARI score
    using the following scheme::

        ARI = (RI - Expected_RI) / (max(RI) - Expected_RI)

    The adjusted Rand index is thus ensured to have a value close to
    0.0 for random labeling independently of the number of clusters and
    samples and exactly 1.0 when the clusterings are identical (up to
    a permutation).

    ARI is a symmetric measure::

        adjusted_rand_score(a, b) == adjusted_rand_score(b, a)

    Read more in the :ref:`User Guide <adjusted_rand_score>`.

    Parameters
    ----------
    labels_true : int array, shape = [n_samples]
        Ground truth class labels to be used as a reference

    labels_pred : array, shape = [n_samples]
        Cluster labels to evaluate

    Returns
    -------
    ari : float
       Similarity score between -1.0 and 1.0. Random labelings have an ARI
       close to 0.0. 1.0 stands for perfect match.

    Examples
    --------

    Perfectly matching labelings have a score of 1 even

      >>> from sklearn.metrics.cluster import adjusted_rand_score
      >>> adjusted_rand_score([0, 0, 1, 1], [0, 0, 1, 1])
      1.0
      >>> adjusted_rand_score([0, 0, 1, 1], [1, 1, 0, 0])
      1.0

    Labelings that assign all classes members to the same clusters
    are complete be not always pure, hence penalized::

      >>> adjusted_rand_score([0, 0, 1, 2], [0, 0, 1, 1])
      0.57...

    ARI is symmetric, so labelings that have pure clusters with members
    coming from the same classes but unnecessary splits are penalized::

      >>> adjusted_rand_score([0, 0, 1, 1], [0, 0, 1, 2])
      0.57...

    If classes members are completely split across different clusters, the
    assignment is totally incomplete, hence the ARI is very low::

      >>> adjusted_rand_score([0, 0, 0, 0], [0, 1, 2, 3])
      0.0

    References
    ----------

    .. [Hubert1985] L. Hubert and P. Arabie, Comparing Partitions,
      Journal of Classification 1985
      https://link.springer.com/article/10.1007%2FBF01908075

    .. [wk] https://en.wikipedia.org/wiki/Rand_index#Adjusted_Rand_index

    See also
    --------
    adjusted_mutual_info_score: Adjusted Mutual Information

    """
    labels_true, labels_pred = check_clusterings(labels_true, labels_pred)
    n_samples = labels_true.shape[0]
    n_classes = np.unique(labels_true).shape[0]
    n_clusters = np.unique(labels_pred).shape[0]

    # Special limit cases: no clustering since the data is not split;
    # or trivial clustering where each document is assigned a unique cluster.
    # These are perfect matches hence return 1.0.
    if (n_classes == n_clusters == 1 or
            n_classes == n_clusters == 0 or
            n_classes == n_clusters == n_samples):
        return 1.0

    # Compute the ARI using the contingency data
    contingency = contingency_matrix(labels_true, labels_pred, sparse=True)
    sum_comb_c = sum(_comb2(n_c) for n_c in np.ravel(contingency.sum(axis=1)))
    sum_comb_k = sum(_comb2(n_k) for n_k in np.ravel(contingency.sum(axis=0)))
    sum_comb = sum(_comb2(n_ij) for n_ij in contingency.data)

    prod_comb = (sum_comb_c * sum_comb_k) / _comb2(n_samples)
    mean_comb = (sum_comb_k + sum_comb_c) / 2.
    return (sum_comb - prod_comb) / (mean_comb - prod_comb)


def homogeneity_completeness_v_measure(labels_true, labels_pred, beta=1.0):
    """Compute the homogeneity and completeness and V-Measure scores at once.

    Those metrics are based on normalized conditional entropy measures of
    the clustering labeling to evaluate given the knowledge of a Ground
    Truth class labels of the same samples.

    A clustering result satisfies homogeneity if all of its clusters
    contain only data points which are members of a single class.

    A clustering result satisfies completeness if all the data points
    that are members of a given class are elements of the same cluster.

    Both scores have positive values between 0.0 and 1.0, larger values
    being desirable.

    Those 3 metrics are independent of the absolute values of the labels:
    a permutation of the class or cluster label values won't change the
    score values in any way.

    V-Measure is furthermore symmetric: swapping ``labels_true`` and
    ``label_pred`` will give the same score. This does not hold for
    homogeneity and completeness. V-Measure is identical to
    :func:`normalized_mutual_info_score` with the arithmetic averaging
    method.

    Read more in the :ref:`User Guide <homogeneity_completeness>`.

    Parameters
    ----------
    labels_true : int array, shape = [n_samples]
        ground truth class labels to be used as a reference

    labels_pred : array, shape = [n_samples]
        cluster labels to evaluate

    beta : float
        Ratio of weight attributed to ``homogeneity`` vs ``completeness``.
        If ``beta`` is greater than 1, ``completeness`` is weighted more
        strongly in the calculation. If ``beta`` is less than 1,
        ``homogeneity`` is weighted more strongly.

    Returns
    -------
    homogeneity : float
       score between 0.0 and 1.0. 1.0 stands for perfectly homogeneous labeling

    completeness : float
       score between 0.0 and 1.0. 1.0 stands for perfectly complete labeling

    v_measure : float
        harmonic mean of the first two

    See also
    --------
    homogeneity_score
    completeness_score
    v_measure_score
    """
    labels_true, labels_pred = check_clusterings(labels_true, labels_pred)

    if len(labels_true) == 0:
        return 1.0, 1.0, 1.0

    entropy_C = entropy(labels_true)
    entropy_K = entropy(labels_pred)

    contingency = contingency_matrix(labels_true, labels_pred, sparse=True)
    MI = mutual_info_score(None, None, contingency=contingency)

    homogeneity = MI / (entropy_C) if entropy_C else 1.0
    completeness = MI / (entropy_K) if entropy_K else 1.0

    if homogeneity + completeness == 0.0:
        v_measure_score = 0.0
    else:
        v_measure_score = ((1 + beta) * homogeneity * completeness
                           / (beta * homogeneity + completeness))

    return homogeneity, completeness, v_measure_score


def homogeneity_score(labels_true, labels_pred):
    """Homogeneity metric of a cluster labeling given a ground truth.

    A clustering result satisfies homogeneity if all of its clusters
    contain only data points which are members of a single class.

    This metric is independent of the absolute values of the labels:
    a permutation of the class or cluster label values won't change the
    score value in any way.

    This metric is not symmetric: switching ``label_true`` with ``label_pred``
    will return the :func:`completeness_score` which will be different in
    general.

    Read more in the :ref:`User Guide <homogeneity_completeness>`.

    Parameters
    ----------
    labels_true : int array, shape = [n_samples]
        ground truth class labels to be used as a reference

    labels_pred : array, shape = [n_samples]
        cluster labels to evaluate

    Returns
    -------
    homogeneity : float
       score between 0.0 and 1.0. 1.0 stands for perfectly homogeneous labeling

    References
    ----------

    .. [1] `Andrew Rosenberg and Julia Hirschberg, 2007. V-Measure: A
       conditional entropy-based external cluster evaluation measure
       <https://aclweb.org/anthology/D/D07/D07-1043.pdf>`_

    See also
    --------
    completeness_score
    v_measure_score

    Examples
    --------

    Perfect labelings are homogeneous::

      >>> from sklearn.metrics.cluster import homogeneity_score
      >>> homogeneity_score([0, 0, 1, 1], [1, 1, 0, 0])
      1.0

    Non-perfect labelings that further split classes into more clusters can be
    perfectly homogeneous::

      >>> print("%.6f" % homogeneity_score([0, 0, 1, 1], [0, 0, 1, 2]))
      1.000000
      >>> print("%.6f" % homogeneity_score([0, 0, 1, 1], [0, 1, 2, 3]))
      1.000000

    Clusters that include samples from different classes do not make for an
    homogeneous labeling::

      >>> print("%.6f" % homogeneity_score([0, 0, 1, 1], [0, 1, 0, 1]))
      0.0...
      >>> print("%.6f" % homogeneity_score([0, 0, 1, 1], [0, 0, 0, 0]))
      0.0...

    """
    return homogeneity_completeness_v_measure(labels_true, labels_pred)[0]


def completeness_score(labels_true, labels_pred):
    """Completeness metric of a cluster labeling given a ground truth.

    A clustering result satisfies completeness if all the data points
    that are members of a given class are elements of the same cluster.

    This metric is independent of the absolute values of the labels:
    a permutation of the class or cluster label values won't change the
    score value in any way.

    This metric is not symmetric: switching ``label_true`` with ``label_pred``
    will return the :func:`homogeneity_score` which will be different in
    general.

    Read more in the :ref:`User Guide <homogeneity_completeness>`.

    Parameters
    ----------
    labels_true : int array, shape = [n_samples]
        ground truth class labels to be used as a reference

    labels_pred : array, shape = [n_samples]
        cluster labels to evaluate

    Returns
    -------
    completeness : float
       score between 0.0 and 1.0. 1.0 stands for perfectly complete labeling

    References
    ----------

    .. [1] `Andrew Rosenberg and Julia Hirschberg, 2007. V-Measure: A
       conditional entropy-based external cluster evaluation measure
       <https://aclweb.org/anthology/D/D07/D07-1043.pdf>`_

    See also
    --------
    homogeneity_score
    v_measure_score

    Examples
    --------

    Perfect labelings are complete::

      >>> from sklearn.metrics.cluster import completeness_score
      >>> completeness_score([0, 0, 1, 1], [1, 1, 0, 0])
      1.0

    Non-perfect labelings that assign all classes members to the same clusters
    are still complete::

      >>> print(completeness_score([0, 0, 1, 1], [0, 0, 0, 0]))
      1.0
      >>> print(completeness_score([0, 1, 2, 3], [0, 0, 1, 1]))
      0.999...

    If classes members are split across different clusters, the
    assignment cannot be complete::

      >>> print(completeness_score([0, 0, 1, 1], [0, 1, 0, 1]))
      0.0
      >>> print(completeness_score([0, 0, 0, 0], [0, 1, 2, 3]))
      0.0

    """
    return homogeneity_completeness_v_measure(labels_true, labels_pred)[1]


def v_measure_score(labels_true, labels_pred, beta=1.0):
    """V-measure cluster labeling given a ground truth.

    This score is identical to :func:`normalized_mutual_info_score` with
    the ``'arithmetic'`` option for averaging.

    The V-measure is the harmonic mean between homogeneity and completeness::

        v = (1 + beta) * homogeneity * completeness
             / (beta * homogeneity + completeness)

    This metric is independent of the absolute values of the labels:
    a permutation of the class or cluster label values won't change the
    score value in any way.

    This metric is furthermore symmetric: switching ``label_true`` with
    ``label_pred`` will return the same score value. This can be useful to
    measure the agreement of two independent label assignments strategies
    on the same dataset when the real ground truth is not known.


    Read more in the :ref:`User Guide <homogeneity_completeness>`.

    Parameters
    ----------
    labels_true : int array, shape = [n_samples]
        ground truth class labels to be used as a reference

    labels_pred : array, shape = [n_samples]
        cluster labels to evaluate

    beta : float
        Ratio of weight attributed to ``homogeneity`` vs ``completeness``.
        If ``beta`` is greater than 1, ``completeness`` is weighted more
        strongly in the calculation. If ``beta`` is less than 1,
        ``homogeneity`` is weighted more strongly.

    Returns
    -------
    v_measure : float
       score between 0.0 and 1.0. 1.0 stands for perfectly complete labeling

    References
    ----------

    .. [1] `Andrew Rosenberg and Julia Hirschberg, 2007. V-Measure: A
       conditional entropy-based external cluster evaluation measure
       <https://aclweb.org/anthology/D/D07/D07-1043.pdf>`_

    See also
    --------
    homogeneity_score
    completeness_score
    normalized_mutual_info_score

    Examples
    --------

    Perfect labelings are both homogeneous and complete, hence have score 1.0::

      >>> from sklearn.metrics.cluster import v_measure_score
      >>> v_measure_score([0, 0, 1, 1], [0, 0, 1, 1])
      1.0
      >>> v_measure_score([0, 0, 1, 1], [1, 1, 0, 0])
      1.0

    Labelings that assign all classes members to the same clusters
    are complete be not homogeneous, hence penalized::

      >>> print("%.6f" % v_measure_score([0, 0, 1, 2], [0, 0, 1, 1]))
      0.8...
      >>> print("%.6f" % v_measure_score([0, 1, 2, 3], [0, 0, 1, 1]))
      0.66...

    Labelings that have pure clusters with members coming from the same
    classes are homogeneous but un-necessary splits harms completeness
    and thus penalize V-measure as well::

      >>> print("%.6f" % v_measure_score([0, 0, 1, 1], [0, 0, 1, 2]))
      0.8...
      >>> print("%.6f" % v_measure_score([0, 0, 1, 1], [0, 1, 2, 3]))
      0.66...

    If classes members are completely split across different clusters,
    the assignment is totally incomplete, hence the V-Measure is null::

      >>> print("%.6f" % v_measure_score([0, 0, 0, 0], [0, 1, 2, 3]))
      0.0...

    Clusters that include samples from totally different classes totally
    destroy the homogeneity of the labeling, hence::

      >>> print("%.6f" % v_measure_score([0, 0, 1, 1], [0, 0, 0, 0]))
      0.0...

    """
    return homogeneity_completeness_v_measure(labels_true, labels_pred,
                                              beta=beta)[2]


def mutual_info_score(labels_true, labels_pred, contingency=None):
    """Mutual Information between two clusterings.

    The Mutual Information is a measure of the similarity between two labels of
    the same data. Where :math:`|U_i|` is the number of the samples
    in cluster :math:`U_i` and :math:`|V_j|` is the number of the
    samples in cluster :math:`V_j`, the Mutual Information
    between clusterings :math:`U` and :math:`V` is given as:

    .. math::

        MI(U,V)=\\sum_{i=1}^{|U|} \\sum_{j=1}^{|V|} \\frac{|U_i\\cap V_j|}{N}
        \\log\\frac{N|U_i \\cap V_j|}{|U_i||V_j|}

    This metric is independent of the absolute values of the labels:
    a permutation of the class or cluster label values won't change the
    score value in any way.

    This metric is furthermore symmetric: switching ``label_true`` with
    ``label_pred`` will return the same score value. This can be useful to
    measure the agreement of two independent label assignments strategies
    on the same dataset when the real ground truth is not known.

    Read more in the :ref:`User Guide <mutual_info_score>`.

    Parameters
    ----------
    labels_true : int array, shape = [n_samples]
        A clustering of the data into disjoint subsets.

    labels_pred : array, shape = [n_samples]
        A clustering of the data into disjoint subsets.

    contingency : {None, array, sparse matrix}, \
                  shape = [n_classes_true, n_classes_pred]
        A contingency matrix given by the :func:`contingency_matrix` function.
        If value is ``None``, it will be computed, otherwise the given value is
        used, with ``labels_true`` and ``labels_pred`` ignored.

    Returns
    -------
    mi : float
       Mutual information, a non-negative value

    Notes
    -----
    The logarithm used is the natural logarithm (base-e).

    See also
    --------
    adjusted_mutual_info_score: Adjusted against chance Mutual Information
    normalized_mutual_info_score: Normalized Mutual Information
    """
    if contingency is None:
        labels_true, labels_pred = check_clusterings(labels_true, labels_pred)
        contingency = contingency_matrix(labels_true, labels_pred, sparse=True)
    else:
        contingency = check_array(contingency,
                                  accept_sparse=['csr', 'csc', 'coo'],
                                  dtype=[int, np.int32, np.int64])

    if isinstance(contingency, np.ndarray):
        # For an array
        nzx, nzy = np.nonzero(contingency)
        nz_val = contingency[nzx, nzy]
    elif sp.issparse(contingency):
        # For a sparse matrix
        nzx, nzy, nz_val = sp.find(contingency)
    else:
        raise ValueError("Unsupported type for 'contingency': %s" %
                         type(contingency))

    contingency_sum = contingency.sum()
    pi = np.ravel(contingency.sum(axis=1))
    pj = np.ravel(contingency.sum(axis=0))
    log_contingency_nm = np.log(nz_val)
    contingency_nm = nz_val / contingency_sum
    # Don't need to calculate the full outer product, just for non-zeroes
    outer = (pi.take(nzx).astype(np.int64, copy=False)
             * pj.take(nzy).astype(np.int64, copy=False))
    log_outer = -np.log(outer) + log(pi.sum()) + log(pj.sum())
    mi = (contingency_nm * (log_contingency_nm - log(contingency_sum)) +
          contingency_nm * log_outer)
    return mi.sum()


def adjusted_mutual_info_score(labels_true, labels_pred,
                               average_method='arithmetic'):
    """Adjusted Mutual Information between two clusterings.

    Adjusted Mutual Information (AMI) is an adjustment of the Mutual
    Information (MI) score to account for chance. It accounts for the fact that
    the MI is generally higher for two clusterings with a larger number of
    clusters, regardless of whether there is actually more information shared.
    For two clusterings :math:`U` and :math:`V`, the AMI is given as::

        AMI(U, V) = [MI(U, V) - E(MI(U, V))] / [avg(H(U), H(V)) - E(MI(U, V))]

    This metric is independent of the absolute values of the labels:
    a permutation of the class or cluster label values won't change the
    score value in any way.

    This metric is furthermore symmetric: switching ``label_true`` with
    ``label_pred`` will return the same score value. This can be useful to
    measure the agreement of two independent label assignments strategies
    on the same dataset when the real ground truth is not known.

    Be mindful that this function is an order of magnitude slower than other
    metrics, such as the Adjusted Rand Index.

    Read more in the :ref:`User Guide <mutual_info_score>`.

    Parameters
    ----------
    labels_true : int array, shape = [n_samples]
        A clustering of the data into disjoint subsets.

    labels_pred : array, shape = [n_samples]
        A clustering of the data into disjoint subsets.

    average_method : string, optional (default: 'arithmetic')
        How to compute the normalizer in the denominator. Possible options
        are 'min', 'geometric', 'arithmetic', and 'max'.

        .. versionadded:: 0.20

        .. versionchanged:: 0.22
           The default value of ``average_method`` changed from 'max' to
           'arithmetic'.

    Returns
    -------
    ami: float (upperlimited by 1.0)
       The AMI returns a value of 1 when the two partitions are identical
       (ie perfectly matched). Random partitions (independent labellings) have
       an expected AMI around 0 on average hence can be negative.

    See also
    --------
    adjusted_rand_score: Adjusted Rand Index
    mutual_info_score: Mutual Information (not adjusted for chance)

    Examples
    --------

    Perfect labelings are both homogeneous and complete, hence have
    score 1.0::

      >>> from sklearn.metrics.cluster import adjusted_mutual_info_score
      >>> adjusted_mutual_info_score([0, 0, 1, 1], [0, 0, 1, 1])
      ... # doctest: +SKIP
      1.0
      >>> adjusted_mutual_info_score([0, 0, 1, 1], [1, 1, 0, 0])
      ... # doctest: +SKIP
      1.0

    If classes members are completely split across different clusters,
    the assignment is totally in-complete, hence the AMI is null::

      >>> adjusted_mutual_info_score([0, 0, 0, 0], [0, 1, 2, 3])
      ... # doctest: +SKIP
      0.0

    References
    ----------
    .. [1] `Vinh, Epps, and Bailey, (2010). Information Theoretic Measures for
       Clusterings Comparison: Variants, Properties, Normalization and
       Correction for Chance, JMLR
       <http://jmlr.csail.mit.edu/papers/volume11/vinh10a/vinh10a.pdf>`_

    .. [2] `Wikipedia entry for the Adjusted Mutual Information
       <https://en.wikipedia.org/wiki/Adjusted_Mutual_Information>`_

    """
    labels_true, labels_pred = check_clusterings(labels_true, labels_pred)
    n_samples = labels_true.shape[0]
    classes = np.unique(labels_true)
    clusters = np.unique(labels_pred)
    # Special limit cases: no clustering since the data is not split.
    # This is a perfect match hence return 1.0.
    if (classes.shape[0] == clusters.shape[0] == 1 or
            classes.shape[0] == clusters.shape[0] == 0):
        return 1.0
    contingency = contingency_matrix(labels_true, labels_pred, sparse=True)
    contingency = contingency.astype(np.float64,
                                     **_astype_copy_false(contingency))
    # Calculate the MI for the two clusterings
    mi = mutual_info_score(labels_true, labels_pred,
                           contingency=contingency)
    # Calculate the expected value for the mutual information
    emi = expected_mutual_information(contingency, n_samples)
    # Calculate entropy for each labeling
    h_true, h_pred = entropy(labels_true), entropy(labels_pred)
    normalizer = _generalized_average(h_true, h_pred, average_method)
    denominator = normalizer - emi
    # Avoid 0.0 / 0.0 when expectation equals maximum, i.e a perfect match.
    # normalizer should always be >= emi, but because of floating-point
    # representation, sometimes emi is slightly larger. Correct this
    # by preserving the sign.
    if denominator < 0:
        denominator = min(denominator, -np.finfo('float64').eps)
    else:
        denominator = max(denominator, np.finfo('float64').eps)
    ami = (mi - emi) / denominator
    return ami


def normalized_mutual_info_score(labels_true, labels_pred,
                                 average_method='arithmetic'):
    """Normalized Mutual Information between two clusterings.

    Normalized Mutual Information (NMI) is a normalization of the Mutual
    Information (MI) score to scale the results between 0 (no mutual
    information) and 1 (perfect correlation). In this function, mutual
    information is normalized by some generalized mean of ``H(labels_true)``
    and ``H(labels_pred))``, defined by the `average_method`.

    This measure is not adjusted for chance. Therefore
    :func:`adjusted_mutual_info_score` might be preferred.

    This metric is independent of the absolute values of the labels:
    a permutation of the class or cluster label values won't change the
    score value in any way.

    This metric is furthermore symmetric: switching ``label_true`` with
    ``label_pred`` will return the same score value. This can be useful to
    measure the agreement of two independent label assignments strategies
    on the same dataset when the real ground truth is not known.

    Read more in the :ref:`User Guide <mutual_info_score>`.

    Parameters
    ----------
    labels_true : int array, shape = [n_samples]
        A clustering of the data into disjoint subsets.

    labels_pred : array, shape = [n_samples]
        A clustering of the data into disjoint subsets.

    average_method : string, optional (default: 'arithmetic')
        How to compute the normalizer in the denominator. Possible options
        are 'min', 'geometric', 'arithmetic', and 'max'.

        .. versionadded:: 0.20

        .. versionchanged:: 0.22
           The default value of ``average_method`` changed from 'geometric' to
           'arithmetic'.

    Returns
    -------
    nmi : float
       score between 0.0 and 1.0. 1.0 stands for perfectly complete labeling

    See also
    --------
    v_measure_score: V-Measure (NMI with arithmetic mean option.)
    adjusted_rand_score: Adjusted Rand Index
    adjusted_mutual_info_score: Adjusted Mutual Information (adjusted
        against chance)

    Examples
    --------

    Perfect labelings are both homogeneous and complete, hence have
    score 1.0::

      >>> from sklearn.metrics.cluster import normalized_mutual_info_score
      >>> normalized_mutual_info_score([0, 0, 1, 1], [0, 0, 1, 1])
      ... # doctest: +SKIP
      1.0
      >>> normalized_mutual_info_score([0, 0, 1, 1], [1, 1, 0, 0])
      ... # doctest: +SKIP
      1.0

    If classes members are completely split across different clusters,
    the assignment is totally in-complete, hence the NMI is null::

      >>> normalized_mutual_info_score([0, 0, 0, 0], [0, 1, 2, 3])
      ... # doctest: +SKIP
      0.0

    """
    labels_true, labels_pred = check_clusterings(labels_true, labels_pred)
    classes = np.unique(labels_true)
    clusters = np.unique(labels_pred)
    # Special limit cases: no clustering since the data is not split.
    # This is a perfect match hence return 1.0.
    if (classes.shape[0] == clusters.shape[0] == 1 or
            classes.shape[0] == clusters.shape[0] == 0):
        return 1.0
    contingency = contingency_matrix(labels_true, labels_pred, sparse=True)
    contingency = contingency.astype(np.float64,
                                     **_astype_copy_false(contingency))
    # Calculate the MI for the two clusterings
    mi = mutual_info_score(labels_true, labels_pred,
                           contingency=contingency)
    # Calculate the expected value for the mutual information
    # Calculate entropy for each labeling
    h_true, h_pred = entropy(labels_true), entropy(labels_pred)
    normalizer = _generalized_average(h_true, h_pred, average_method)
    # Avoid 0.0 / 0.0 when either entropy is zero.
    normalizer = max(normalizer, np.finfo('float64').eps)
    nmi = mi / normalizer
    return nmi


def fowlkes_mallows_score(labels_true, labels_pred, sparse=False):
    """Measure the similarity of two clusterings of a set of points.

    The Fowlkes-Mallows index (FMI) is defined as the geometric mean between of
    the precision and recall::

        FMI = TP / sqrt((TP + FP) * (TP + FN))

    Where ``TP`` is the number of **True Positive** (i.e. the number of pair of
    points that belongs in the same clusters in both ``labels_true`` and
    ``labels_pred``), ``FP`` is the number of **False Positive** (i.e. the
    number of pair of points that belongs in the same clusters in
    ``labels_true`` and not in ``labels_pred``) and ``FN`` is the number of
    **False Negative** (i.e the number of pair of points that belongs in the
    same clusters in ``labels_pred`` and not in ``labels_True``).

    The score ranges from 0 to 1. A high value indicates a good similarity
    between two clusters.

    Read more in the :ref:`User Guide <fowlkes_mallows_scores>`.

    Parameters
    ----------
    labels_true : int array, shape = (``n_samples``,)
        A clustering of the data into disjoint subsets.

    labels_pred : array, shape = (``n_samples``, )
        A clustering of the data into disjoint subsets.

    sparse : bool
        Compute contingency matrix internally with sparse matrix.

    Returns
    -------
    score : float
       The resulting Fowlkes-Mallows score.

    Examples
    --------

    Perfect labelings are both homogeneous and complete, hence have
    score 1.0::

      >>> from sklearn.metrics.cluster import fowlkes_mallows_score
      >>> fowlkes_mallows_score([0, 0, 1, 1], [0, 0, 1, 1])
      1.0
      >>> fowlkes_mallows_score([0, 0, 1, 1], [1, 1, 0, 0])
      1.0

    If classes members are completely split across different clusters,
    the assignment is totally random, hence the FMI is null::

      >>> fowlkes_mallows_score([0, 0, 0, 0], [0, 1, 2, 3])
      0.0

    References
    ----------
    .. [1] `E. B. Fowkles and C. L. Mallows, 1983. "A method for comparing two
       hierarchical clusterings". Journal of the American Statistical
       Association
       <http://wildfire.stat.ucla.edu/pdflibrary/fowlkes.pdf>`_

    .. [2] `Wikipedia entry for the Fowlkes-Mallows Index
           <https://en.wikipedia.org/wiki/Fowlkes-Mallows_index>`_
    """
    labels_true, labels_pred = check_clusterings(labels_true, labels_pred)
    n_samples, = labels_true.shape

    c = contingency_matrix(labels_true, labels_pred,
                           sparse=True)
    c = c.astype(np.int64, **_astype_copy_false(c))
    tk = np.dot(c.data, c.data) - n_samples
    pk = np.sum(np.asarray(c.sum(axis=0)).ravel() ** 2) - n_samples
    qk = np.sum(np.asarray(c.sum(axis=1)).ravel() ** 2) - n_samples
    return np.sqrt(tk / pk) * np.sqrt(tk / qk) if tk != 0. else 0.


def entropy(labels):
    """Calculates the entropy for a labeling.

    Parameters
    ----------
    labels : int array, shape = [n_samples]
        The labels

    Notes
    -----
    The logarithm used is the natural logarithm (base-e).
    """
    if len(labels) == 0:
        return 1.0
    label_idx = np.unique(labels, return_inverse=True)[1]
    pi = np.bincount(label_idx).astype(np.float64)
    pi = pi[pi > 0]
    pi_sum = np.sum(pi)
    # log(a / b) should be calculated as log(a) - log(b) for
    # possible loss of precision
    return -np.sum((pi / pi_sum) * (np.log(pi) - log(pi_sum)))<|MERGE_RESOLUTION|>--- conflicted
+++ resolved
@@ -21,13 +21,8 @@
 from scipy import sparse as sp
 
 from .expected_mutual_info_fast import expected_mutual_information
-<<<<<<< HEAD
 from ...utils.validation import check_array, check_consistent_length
-from ...utils.fixes import comb
-=======
-from ...utils.validation import check_array
 from ...utils.fixes import comb, _astype_copy_false
->>>>>>> a7a834bd
 
 
 def _comb2(n):
@@ -37,24 +32,18 @@
 
 
 def check_clusterings(labels_true, labels_pred):
-<<<<<<< HEAD
-    """Check that the two clusterings matching 1D integer arrays."""
+    """Check that the labels arrays are 1D and of same dimension.
+
+    Parameters
+    ----------
+    labels_true : int array, shape = [n_samples]
+        The true labels
+
+    labels_pred : int array, shape = [n_samples]
+        The predicted labels
+    """
     labels_true = check_array(labels_true, ensure_2d=False)
     labels_pred = check_array(labels_pred, ensure_2d=False)
-=======
-    """Check that the labels arrays are 1D and of same dimension.
-
-    Parameters
-    ----------
-    labels_true : int array, shape = [n_samples]
-        The true labels
-
-    labels_pred : int array, shape = [n_samples]
-        The predicted labels
-    """
-    labels_true = np.asarray(labels_true)
-    labels_pred = np.asarray(labels_pred)
->>>>>>> a7a834bd
 
     # input checks
     if labels_true.ndim != 1:
