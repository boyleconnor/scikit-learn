--- conflicted
+++ resolved
@@ -7,11 +7,7 @@
 # Authors: Olivier Grisel <olivier.grisel@ensta.org>
 #          Wei LI <kuantkid@gmail.com>
 #          Diego Molla <dmolla-aliod@gmail.com>
-<<<<<<< HEAD
-# License: BSD Style.
-=======
 # License: BSD 3 clause
->>>>>>> c9ba2c39
 
 from math import log
 
