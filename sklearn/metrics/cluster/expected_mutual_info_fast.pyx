# encoding: utf-8
# cython: cdivision=True
# cython: boundscheck=False
# cython: wraparound=False
# Authors: Robert Layton <robertlayton@gmail.com>
#           Corey Lynch <coreylynch9@gmail.com>
# License: BSD Style.

<<<<<<< HEAD
from libc.math cimport exp
=======
from libc.math cimport exp, lgamma
>>>>>>> ee5811b5
from scipy.special import gammaln
import numpy as np
cimport numpy as np
cimport cython
from sklearn.utils.lgamma cimport lgamma

<<<<<<< HEAD
=======
np.import_array()

>>>>>>> ee5811b5

@cython.boundscheck(False)
@cython.wraparound(False)
def expected_mutual_information(contingency, int n_samples):
    """Calculate the expected mutual information for two labelings."""
    cdef int R, C
    cdef float N, gln_N, emi, term2, term3, gln
    cdef np.ndarray[double] gln_a, gln_b, gln_Na, gln_Nb, gln_nij, log_Nnij
    cdef np.ndarray[double] nijs, term1
    cdef np.ndarray[double, ndim=2] log_ab_outer
    cdef np.ndarray[np.int32_t] a, b
    #cdef np.ndarray[int, ndim=2] start, end
    R, C = contingency.shape
    N = float(n_samples)
    a = np.sum(contingency, axis=1).astype(np.int32)
    b = np.sum(contingency, axis=0).astype(np.int32)
    # There are three major terms to the EMI equation, which are multiplied to
    # and then summed over varying nij values.
    # While nijs[0] will never be used, having it simplifies the indexing.
    nijs = np.arange(0, max(np.max(a), np.max(b)) + 1, dtype='float')
    nijs[0] = 1  # Stops divide by zero warnings. As its not used, no issue.
    # term1 is nij / N
    term1 = nijs / N
    # term2 is log((N*nij) / (a * b)) == log(N * nij) - log(a * b)
    # term2 uses the outer product
    log_ab_outer = np.log(np.outer(a, b))
    # term2 uses N * nij
    log_Nnij = np.log(N * nijs)
    # term3 is large, and involved many factorials. Calculate these in log
    # space to stop overflows.
    gln_a = gammaln(a + 1)
    gln_b = gammaln(b + 1)
    gln_Na = gammaln(N - a + 1)
    gln_Nb = gammaln(N - b + 1)
    gln_N = gammaln(N + 1)
    gln_nij = gammaln(nijs + 1)
    # start and end values for nij terms for each summation.
    start = np.array([[v - N + w for w in b] for v in a], dtype='int')
    start = np.maximum(start, 1)
    end = np.minimum(np.resize(a, (C, R)).T, np.resize(b, (R, C))) + 1
    # emi itself is a summation over the various values.
    emi = 0
    cdef Py_ssize_t i, j, nij
    for i in range(R):
        for j in range(C):
            for nij in range(start[i,j], end[i,j]):
                term2 = log_Nnij[nij] - log_ab_outer[i,j]
                # Numerators are positive, denominators are negative.
                gln = (gln_a[i] + gln_b[j] + gln_Na[i] + gln_Nb[j]
                     - gln_N - gln_nij[nij] - lgamma(a[i] - nij + 1)
                     - lgamma(b[j] - nij + 1)
                     - lgamma(N - a[i] - b[j] + nij + 1))
                term3 = exp(gln)
                emi += (term1[nij] * term2 * term3)
    return emi<|MERGE_RESOLUTION|>--- conflicted
+++ resolved
@@ -6,22 +6,15 @@
 #           Corey Lynch <coreylynch9@gmail.com>
 # License: BSD Style.
 
-<<<<<<< HEAD
 from libc.math cimport exp
-=======
-from libc.math cimport exp, lgamma
->>>>>>> ee5811b5
 from scipy.special import gammaln
 import numpy as np
 cimport numpy as np
 cimport cython
 from sklearn.utils.lgamma cimport lgamma
 
-<<<<<<< HEAD
-=======
 np.import_array()
 
->>>>>>> ee5811b5
 
 @cython.boundscheck(False)
 @cython.wraparound(False)
