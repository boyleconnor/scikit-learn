--- conflicted
+++ resolved
@@ -65,11 +65,6 @@
                          classes, y)
 
 
-<<<<<<< HEAD
-@pytest.mark.filterwarnings('ignore: Default solver will be changed')  # 0.22
-=======
-@pytest.mark.filterwarnings('ignore: Default multi_class will')  # 0.22
->>>>>>> 91e019df
 def test_compute_class_weight_invariance():
     # Test that results with class_weight="balanced" is invariant wrt
     # class imbalance if the number of samples is identical.
