--- conflicted
+++ resolved
@@ -79,13 +79,8 @@
                 'RandomForestRegressor', 'Ridge', 'RidgeCV']
 
 ALLOW_NAN = ['Imputer', 'SimpleImputer', 'ChainedImputer',
-<<<<<<< HEAD
-             'MinMaxScaler', 'PowerTransformer', 'QuantileTransformer',
-             'RobustScaler', 'StandardScaler']
-=======
-             'MaxAbsScaler', 'MinMaxScaler', 'StandardScaler',
+             'MaxAbsScaler', 'MinMaxScaler', 'RobustScaler', 'StandardScaler',
              'PowerTransformer', 'QuantileTransformer']
->>>>>>> 3b5abf76
 
 
 def _yield_non_meta_checks(name, estimator):
