--- conflicted
+++ resolved
@@ -76,7 +76,7 @@
                 'RANSACRegressor', 'RadiusNeighborsRegressor',
                 'RandomForestRegressor', 'Ridge', 'RidgeCV']
 
-ALLOW_NAN = ['Imputer', 'SimpleImputer', 'MICEImputer',
+ALLOW_NAN = ['Imputer', 'SimpleImputer', 'MICEImputer', 'MissingValueIndicator'
              'MinMaxScaler', 'QuantileTransformer']
 
 
@@ -100,11 +100,7 @@
         # cross-decomposition's "transform" returns X and Y
         yield check_pipeline_consistency
 
-<<<<<<< HEAD
-    if name not in ['SimpleImputer', 'Imputer', 'MissingIndicator']:
-=======
     if name not in ALLOW_NAN:
->>>>>>> 5da8869d
         # Test that all estimators check their input for NaN's and infs
         yield check_estimators_nan_inf
 
