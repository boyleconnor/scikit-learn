import types
import warnings
import pickle
import re
from copy import deepcopy
from functools import partial, wraps
from inspect import signature

import numpy as np
from scipy import sparse
from scipy.stats import rankdata
import joblib

from . import IS_PYPY
from .. import config_context
from ._testing import _get_args
from ._testing import assert_raise_message
from ._testing import assert_array_equal
from ._testing import assert_array_almost_equal
from ._testing import assert_allclose
from ._testing import assert_allclose_dense_sparse
from ._testing import set_random_state
from ._testing import SkipTest
from ._testing import ignore_warnings
from ._testing import create_memmap_backed_data
from ._testing import raises
from . import is_scalar_nan

from ..discriminant_analysis import LinearDiscriminantAnalysis
from ..linear_model import LogisticRegression
from ..linear_model import Ridge

from ..base import (
    clone,
    ClusterMixin,
    is_classifier,
    is_regressor,
    is_outlier_detector,
    RegressorMixin,
    _is_pairwise,
)

from ..metrics import accuracy_score, adjusted_rand_score, f1_score
from ..random_projection import BaseRandomProjection
from ..feature_selection import SelectKBest
from ..pipeline import make_pipeline
from ..exceptions import DataConversionWarning
from ..exceptions import NotFittedError
from ..exceptions import SkipTestWarning
from ..model_selection import train_test_split
from ..model_selection import ShuffleSplit
from ..model_selection._validation import _safe_split
from ..metrics.pairwise import (rbf_kernel, linear_kernel, pairwise_distances)

from .import shuffle
from .validation import has_fit_parameter, _num_samples
from ..preprocessing import StandardScaler
from ..preprocessing import scale
from ..datasets import (
    load_iris,
    make_blobs,
    make_multilabel_classification,
    make_regression,
)

REGRESSION_DATASET = None
CROSS_DECOMPOSITION = ['PLSCanonical', 'PLSRegression', 'CCA', 'PLSSVD']


def _yield_checks(estimator):
    name = estimator.__class__.__name__
    tags = estimator._get_tags()
    pairwise = _is_pairwise(estimator)

    yield check_no_attributes_set_in_init
    yield check_estimators_dtypes
    yield check_fit_score_takes_y
    yield check_sample_weights_pandas_series
    yield check_sample_weights_not_an_array
    yield check_sample_weights_list
    yield check_sample_weights_shape
    if has_fit_parameter(estimator, "sample_weight") and not pairwise:
        # We skip pairwise because the data is not pairwise
        yield partial(check_sample_weights_invariance, kind='ones')
        yield partial(check_sample_weights_invariance, kind='zeros')
    yield check_estimators_fit_returns_self
    yield partial(check_estimators_fit_returns_self, readonly_memmap=True)

    # Check that all estimator yield informative messages when
    # trained on empty datasets
    if not tags["no_validation"]:
        yield check_complex_data
        yield check_dtype_object
        yield check_estimators_empty_data_messages

    if name not in CROSS_DECOMPOSITION:
        # cross-decomposition's "transform" returns X and Y
        yield check_pipeline_consistency

    if not tags["allow_nan"] and not tags["no_validation"]:
        # Test that all estimators check their input for NaN's and infs
        yield check_estimators_nan_inf

    if pairwise:
        # Check that pairwise estimator throws error on non-square input
        yield check_nonsquare_error

    yield check_estimators_overwrite_params
    if hasattr(estimator, 'sparsify'):
        yield check_sparsify_coefficients

    yield check_estimator_sparse_data

    # Test that estimators can be pickled, and once pickled
    # give the same answer as before.
    yield check_estimators_pickle


def _yield_classifier_checks(classifier):
    tags = classifier._get_tags()

    # test classifiers can handle non-array data and pandas objects
    yield check_classifier_data_not_an_array
    # test classifiers trained on a single label always return this label
    yield check_classifiers_one_label
    yield check_classifiers_classes
    yield check_estimators_partial_fit_n_features
    if tags["multioutput"]:
        yield check_classifier_multioutput
    # basic consistency testing
    yield check_classifiers_train
    yield partial(check_classifiers_train, readonly_memmap=True)
    yield partial(check_classifiers_train, readonly_memmap=True,
                  X_dtype='float32')
    yield check_classifiers_regression_target
    if tags["multilabel"]:
        yield check_classifiers_multilabel_representation_invariance
    if not tags["no_validation"]:
        yield check_supervised_y_no_nan
        if not tags['multioutput_only']:
            yield check_supervised_y_2d
    if tags["requires_fit"]:
        yield check_estimators_unfitted
    if 'class_weight' in classifier.get_params().keys():
        yield check_class_weight_classifiers

    yield check_non_transformer_estimators_n_iter
    # test if predict_proba is a monotonic transformation of decision_function
    yield check_decision_proba_consistency


@ignore_warnings(category=FutureWarning)
def check_supervised_y_no_nan(name, estimator_orig, strict_mode=True):
    # Checks that the Estimator targets are not NaN.
    estimator = clone(estimator_orig)
    rng = np.random.RandomState(888)
    X = rng.randn(10, 5)
    y = np.full(10, np.inf)
    y = _enforce_estimator_tags_y(estimator, y)

    match = (
        "Input contains NaN, infinity or a value too large for "
        r"dtype\('float64'\)."
    )
    err_msg = (
        f"Estimator {name} should have raised error on fitting "
        "array y with NaN value."
    )
    with raises(ValueError, match=match, err_msg=err_msg):
        estimator.fit(X, y)


def _yield_regressor_checks(regressor):
    tags = regressor._get_tags()
    # TODO: test with intercept
    # TODO: test with multiple responses
    # basic testing
    yield check_regressors_train
    yield partial(check_regressors_train, readonly_memmap=True)
    yield partial(check_regressors_train, readonly_memmap=True,
                  X_dtype='float32')
    yield check_regressor_data_not_an_array
    yield check_estimators_partial_fit_n_features
    if tags["multioutput"]:
        yield check_regressor_multioutput
    yield check_regressors_no_decision_function
    if not tags["no_validation"] and not tags['multioutput_only']:
        yield check_supervised_y_2d
    yield check_supervised_y_no_nan
    name = regressor.__class__.__name__
    if name != 'CCA':
        # check that the regressor handles int input
        yield check_regressors_int
    if tags["requires_fit"]:
        yield check_estimators_unfitted
    yield check_non_transformer_estimators_n_iter


def _yield_transformer_checks(transformer):
    tags = transformer._get_tags()
    # All transformers should either deal with sparse data or raise an
    # exception with type TypeError and an intelligible error message
    if not tags["no_validation"]:
        yield check_transformer_data_not_an_array
    # these don't actually fit the data, so don't raise errors
    yield check_transformer_general
    if tags["preserves_dtype"]:
        yield check_transformer_preserve_dtypes
    yield partial(check_transformer_general, readonly_memmap=True)
    if not transformer._get_tags()["stateless"]:
        yield check_transformers_unfitted
    # Dependent on external solvers and hence accessing the iter
    # param is non-trivial.
    external_solver = ['Isomap', 'KernelPCA', 'LocallyLinearEmbedding',
                       'RandomizedLasso', 'LogisticRegressionCV']

    name = transformer.__class__.__name__
    if name not in external_solver:
        yield check_transformer_n_iter


def _yield_clustering_checks(clusterer):
    yield check_clusterer_compute_labels_predict
    name = clusterer.__class__.__name__
    if name not in ('WardAgglomeration', "FeatureAgglomeration"):
        # this is clustering on the features
        # let's not test that here.
        yield check_clustering
        yield partial(check_clustering, readonly_memmap=True)
        yield check_estimators_partial_fit_n_features
    yield check_non_transformer_estimators_n_iter


def _yield_outliers_checks(estimator):

    # checks for outlier detectors that have a fit_predict method
    if hasattr(estimator, 'fit_predict'):
        yield check_outliers_fit_predict

    # checks for estimators that can be used on a test set
    if hasattr(estimator, 'predict'):
        yield check_outliers_train
        yield partial(check_outliers_train, readonly_memmap=True)
        # test outlier detectors can handle non-array data
        yield check_classifier_data_not_an_array
        # test if NotFittedError is raised
        if estimator._get_tags()["requires_fit"]:
            yield check_estimators_unfitted


def _yield_all_checks(estimator):
    name = estimator.__class__.__name__
    tags = estimator._get_tags()
    if "2darray" not in tags["X_types"]:
        warnings.warn("Can't test estimator {} which requires input "
                      " of type {}".format(name, tags["X_types"]),
                      SkipTestWarning)
        return
    if tags["_skip_test"]:
        warnings.warn("Explicit SKIP via _skip_test tag for estimator "
                      "{}.".format(name),
                      SkipTestWarning)
        return

    for check in _yield_checks(estimator):
        yield check
    if is_classifier(estimator):
        for check in _yield_classifier_checks(estimator):
            yield check
    if is_regressor(estimator):
        for check in _yield_regressor_checks(estimator):
            yield check
    if hasattr(estimator, 'transform'):
        for check in _yield_transformer_checks(estimator):
            yield check
    if isinstance(estimator, ClusterMixin):
        for check in _yield_clustering_checks(estimator):
            yield check
    if is_outlier_detector(estimator):
        for check in _yield_outliers_checks(estimator):
            yield check
    yield check_parameters_default_constructible
    yield check_methods_sample_order_invariance
    yield check_methods_subset_invariance
    yield check_fit2d_1sample
    yield check_fit2d_1feature
    yield check_get_params_invariance
    yield check_set_params
    yield check_dict_unchanged
    yield check_dont_overwrite_parameters
    yield check_fit_idempotent
    if not tags["no_validation"]:
        yield check_n_features_in
        yield check_fit1d
        yield check_fit2d_predict1d
        if tags["requires_y"]:
            yield check_requires_y_none
    if tags["requires_positive_X"]:
        yield check_fit_non_negative


def _get_check_estimator_ids(obj):
    """Create pytest ids for checks.

    When `obj` is an estimator, this returns the pprint version of the
    estimator (with `print_changed_only=True`). When `obj` is a function, the
    name of the function is returned with its keyworld arguments.

    `_get_check_estimator_ids` is designed to be used as the `id` in
    `pytest.mark.parametrize` where `check_estimator(..., generate_only=True)`
    is yielding estimators and checks.

    Parameters
    ----------
    obj : estimator or function
        Items generated by `check_estimator`.

    Returns
    -------
    id : str or None

    See Also
    --------
    check_estimator
    """
    if callable(obj):
        if not isinstance(obj, partial):
            return obj.__name__

        if not obj.keywords:
            return obj.func.__name__

        kwstring = ",".join(["{}={}".format(k, v)
                             for k, v in obj.keywords.items()])
        return "{}({})".format(obj.func.__name__, kwstring)
    if hasattr(obj, "get_params"):
        with config_context(print_changed_only=True):
            return re.sub(r"\s", "", str(obj))


def _construct_instance(Estimator):
    """Construct Estimator instance if possible."""
    required_parameters = getattr(Estimator, "_required_parameters", [])
    if len(required_parameters):
        if required_parameters in (["estimator"], ["base_estimator"]):
            if issubclass(Estimator, RegressorMixin):
                estimator = Estimator(Ridge())
            else:
                estimator = Estimator(LinearDiscriminantAnalysis())
        elif required_parameters in (['estimators'],):
            # Heterogeneous ensemble classes (i.e. stacking, voting)
            if issubclass(Estimator, RegressorMixin):
                estimator = Estimator(estimators=[
                    ("est1", Ridge(alpha=0.1)),
                    ("est2", Ridge(alpha=1))
                ])
            else:
                estimator = Estimator(estimators=[
                    ("est1", LogisticRegression(C=0.1)),
                    ("est2", LogisticRegression(C=1))
                ])
        else:
            msg = (f"Can't instantiate estimator {Estimator.__name__} "
                   f"parameters {required_parameters}")
            # raise additional warning to be shown by pytest
            warnings.warn(msg, SkipTestWarning)
            raise SkipTest(msg)
    else:
        estimator = Estimator()
    return estimator


def _maybe_mark_xfail(estimator, check, strict_mode, pytest):
    # Mark (estimator, check) pairs as XFAIL if needed (see conditions in
    # _should_be_skipped_or_marked())
    # This is similar to _maybe_skip(), but this one is used by
    # @parametrize_with_checks() instead of check_estimator()

    should_be_marked, reason = _should_be_skipped_or_marked(estimator, check,
                                                            strict_mode)
    if not should_be_marked:
        return estimator, check
    else:
        return pytest.param(estimator, check,
                            marks=pytest.mark.xfail(reason=reason))


def _maybe_skip(estimator, check, strict_mode):
    # Wrap a check so that it's skipped if needed (see conditions in
    # _should_be_skipped_or_marked())
    # This is similar to _maybe_mark_xfail(), but this one is used by
    # check_estimator() instead of @parametrize_with_checks which requires
    # pytest
    should_be_skipped, reason = _should_be_skipped_or_marked(estimator, check,
                                                             strict_mode)
    if not should_be_skipped:
        return check

    check_name = (check.func.__name__ if isinstance(check, partial)
                  else check.__name__)

    @wraps(check)
    def wrapped(*args, **kwargs):
        raise SkipTest(
            f"Skipping {check_name} for {estimator.__class__.__name__}: "
            f"{reason}"
        )

    return wrapped


def _should_be_skipped_or_marked(estimator, check, strict_mode):
    # Return whether a check should be skipped (when using check_estimator())
    # or marked as XFAIL (when using @parametrize_with_checks()), along with a
    # reason.
    # A check should be skipped or marked if either:
    # - the check is in the _xfail_checks tag of the estimator
    # - the check is fully strict and strict mode is off
    # Checks that are only partially strict will not be skipped since we want
    # to run their non-strict parts.

    check_name = (check.func.__name__ if isinstance(check, partial)
                  else check.__name__)

    xfail_checks = estimator._get_tags()['_xfail_checks'] or {}
    if check_name in xfail_checks:
        return True, xfail_checks[check_name]

    if check_name in _FULLY_STRICT_CHECKS and not strict_mode:
        return True, f'{check_name} is fully strict and strict mode is off'

    return False, 'placeholder reason that will never be used'


def parametrize_with_checks(estimators, strict_mode=True):
    """Pytest specific decorator for parametrizing estimator checks.

    The `id` of each check is set to be a pprint version of the estimator
    and the name of the check with its keyword arguments.
    This allows to use `pytest -k` to specify which tests to run::

        pytest test_check_estimators.py -k check_estimators_fit_returns_self

    Parameters
    ----------
    estimators : list of estimators instances
        Estimators to generated checks for.

        .. versionchanged:: 0.24
           Passing a class was deprecated in version 0.23, and support for
           classes was removed in 0.24. Pass an instance instead.

    strict_mode : bool, default=True
        If True, the full check suite is run.
        If False, only the non-strict part of the check suite is run.

        In non-strict mode, some checks will be easier to pass: e.g., they
        will only make sure an error is raised instead of also checking the
        full error message.
        Some checks are considered completely strict, in which case they are
        treated as if they were in the estimators' `_xfails_checks` tag: they
        will be marked as `xfail` for pytest. See :ref:`estimator_tags` for
        more info on the `_xfails_check` tag. The set of strict checks is in
        `sklearn.utils.estimator_checks._FULLY_STRICT_CHECKS`.

        .. versionadded:: 0.24

    Returns
    -------
    decorator : `pytest.mark.parametrize`

    Examples
    --------
    >>> from sklearn.utils.estimator_checks import parametrize_with_checks
    >>> from sklearn.linear_model import LogisticRegression
    >>> from sklearn.tree import DecisionTreeRegressor

    >>> @parametrize_with_checks([LogisticRegression(),
    ...                           DecisionTreeRegressor()])
    ... def test_sklearn_compatible_estimator(estimator, check):
    ...     check(estimator)

    """
    import pytest

    if any(isinstance(est, type) for est in estimators):
        msg = ("Passing a class was deprecated in version 0.23 "
               "and isn't supported anymore from 0.24."
               "Please pass an instance instead.")
        raise TypeError(msg)

    def checks_generator():
        for estimator in estimators:
            name = type(estimator).__name__
            for check in _yield_all_checks(estimator):
                check = partial(check, name, strict_mode=strict_mode)
                yield _maybe_mark_xfail(estimator, check, strict_mode, pytest)

    return pytest.mark.parametrize("estimator, check", checks_generator(),
                                   ids=_get_check_estimator_ids)


def check_estimator(Estimator, generate_only=False, strict_mode=True):
    """Check if estimator adheres to scikit-learn conventions.

    This estimator will run an extensive test-suite for input validation,
    shapes, etc, making sure that the estimator complies with `scikit-learn`
    conventions as detailed in :ref:`rolling_your_own_estimator`.
    Additional tests for classifiers, regressors, clustering or transformers
    will be run if the Estimator class inherits from the corresponding mixin
    from sklearn.base.

    Setting `generate_only=True` returns a generator that yields (estimator,
    check) tuples where the check can be called independently from each
    other, i.e. `check(estimator)`. This allows all checks to be run
    independently and report the checks that are failing.

    scikit-learn provides a pytest specific decorator,
    :func:`~sklearn.utils.parametrize_with_checks`, making it easier to test
    multiple estimators.

    Parameters
    ----------
    estimator : estimator object
        Estimator instance to check.

        .. versionchanged:: 0.24
           Passing a class was deprecated in version 0.23, and support for
           classes was removed in 0.24.

    generate_only : bool, default=False
        When `False`, checks are evaluated when `check_estimator` is called.
        When `True`, `check_estimator` returns a generator that yields
        (estimator, check) tuples. The check is run by calling
        `check(estimator)`.

        .. versionadded:: 0.22

    strict_mode : bool, default=True
        If True, the full check suite is run.
        If False, only the non-strict part of the check suite is run.

        In non-strict mode, some checks will be easier to pass: e.g., they
        will only make sure an error is raised instead of also checking the
        full error message.
        Some checks are considered completely strict, in which case they are
        treated as if they were in the estimators' `_xfails_checks` tag: they
        will be ignored with a warning. See :ref:`estimator_tags` for more
        info on the `_xfails_check` tag. The set of strict checks is in
        `sklearn.utils.estimator_checks._FULLY_STRICT_CHECKS`.

        .. versionadded:: 0.24

    Returns
    -------
    checks_generator : generator
        Generator that yields (estimator, check) tuples. Returned when
        `generate_only=True`.
    """
    if isinstance(Estimator, type):
        msg = ("Passing a class was deprecated in version 0.23 "
               "and isn't supported anymore from 0.24."
               "Please pass an instance instead.")
        raise TypeError(msg)

    estimator = Estimator
    name = type(estimator).__name__

    def checks_generator():
        for check in _yield_all_checks(estimator):
            check = _maybe_skip(estimator, check, strict_mode)
            yield estimator, partial(check, name, strict_mode=strict_mode)

    if generate_only:
        return checks_generator()

    for estimator, check in checks_generator():
        try:
            check(estimator)
        except SkipTest as exception:
            # SkipTest is thrown when pandas can't be imported, or by checks
            # that are in the xfail_checks tag
            warnings.warn(str(exception), SkipTestWarning)


def _regression_dataset():
    global REGRESSION_DATASET
    if REGRESSION_DATASET is None:
        X, y = make_regression(
            n_samples=200, n_features=10, n_informative=1,
            bias=5.0, noise=20, random_state=42,
        )
        X = StandardScaler().fit_transform(X)
        REGRESSION_DATASET = X, y
    return REGRESSION_DATASET


def _set_checking_parameters(estimator):
    # set parameters to speed up some estimators and
    # avoid deprecated behaviour
    params = estimator.get_params()
    name = estimator.__class__.__name__
    if ("n_iter" in params and name != "TSNE"):
        estimator.set_params(n_iter=5)
    if "max_iter" in params:
        if estimator.max_iter is not None:
            estimator.set_params(max_iter=min(5, estimator.max_iter))
        # LinearSVR, LinearSVC
        if estimator.__class__.__name__ in ['LinearSVR', 'LinearSVC']:
            estimator.set_params(max_iter=20)
        # NMF
        if estimator.__class__.__name__ == 'NMF':
            estimator.set_params(max_iter=100)
        # MLP
        if estimator.__class__.__name__ in ['MLPClassifier', 'MLPRegressor']:
            estimator.set_params(max_iter=100)
    if "n_resampling" in params:
        # randomized lasso
        estimator.set_params(n_resampling=5)
    if "n_estimators" in params:
        estimator.set_params(n_estimators=min(5, estimator.n_estimators))
    if "max_trials" in params:
        # RANSAC
        estimator.set_params(max_trials=10)
    if "n_init" in params:
        # K-Means
        estimator.set_params(n_init=2)

    if name == 'TruncatedSVD':
        # TruncatedSVD doesn't run with n_components = n_features
        # This is ugly :-/
        estimator.n_components = 1

    if hasattr(estimator, "n_clusters"):
        estimator.n_clusters = min(estimator.n_clusters, 2)

    if hasattr(estimator, "n_best"):
        estimator.n_best = 1

    if name == "SelectFdr":
        # be tolerant of noisy datasets (not actually speed)
        estimator.set_params(alpha=.5)

    if name == "TheilSenRegressor":
        estimator.max_subpopulation = 100

    if isinstance(estimator, BaseRandomProjection):
        # Due to the jl lemma and often very few samples, the number
        # of components of the random matrix projection will be probably
        # greater than the number of features.
        # So we impose a smaller number (avoid "auto" mode)
        estimator.set_params(n_components=2)

    if isinstance(estimator, SelectKBest):
        # SelectKBest has a default of k=10
        # which is more feature than we have in most case.
        estimator.set_params(k=1)

    if name in ('HistGradientBoostingClassifier',
                'HistGradientBoostingRegressor'):
        # The default min_samples_leaf (20) isn't appropriate for small
        # datasets (only very shallow trees are built) that the checks use.
        estimator.set_params(min_samples_leaf=5)

    if name == 'DummyClassifier':
        # the default strategy prior would output constant predictions and fail
        # for check_classifiers_predictions
        estimator.set_params(strategy='stratified')

    # Speed-up by reducing the number of CV or splits for CV estimators
    loo_cv = ['RidgeCV']
    if name not in loo_cv and hasattr(estimator, 'cv'):
        estimator.set_params(cv=3)
    if hasattr(estimator, 'n_splits'):
        estimator.set_params(n_splits=3)

    if name == 'OneHotEncoder':
        estimator.set_params(handle_unknown='ignore')


class _NotAnArray:
    """An object that is convertible to an array.

    Parameters
    ----------
    data : array-like
        The data.
    """

    def __init__(self, data):
        self.data = np.asarray(data)

    def __array__(self, dtype=None):
        return self.data

    def __array_function__(self, func, types, args, kwargs):
        if func.__name__ == "may_share_memory":
            return True
        raise TypeError("Don't want to call array_function {}!".format(
            func.__name__))


def _is_pairwise_metric(estimator):
    """Returns True if estimator accepts pairwise metric.

    Parameters
    ----------
    estimator : object
        Estimator object to test.

    Returns
    -------
    out : bool
        True if _pairwise is set to True and False otherwise.
    """
    metric = getattr(estimator, "metric", None)

    return bool(metric == 'precomputed')


def _pairwise_estimator_convert_X(X, estimator, kernel=linear_kernel):

    if _is_pairwise_metric(estimator):
        return pairwise_distances(X, metric='euclidean')
    if _is_pairwise(estimator):
        return kernel(X, X)

    return X


def _generate_sparse_matrix(X_csr):
    """Generate sparse matrices with {32,64}bit indices of diverse format.

        Parameters
        ----------
        X_csr: CSR Matrix
            Input matrix in CSR format.

        Returns
        -------
        out: iter(Matrices)
            In format['dok', 'lil', 'dia', 'bsr', 'csr', 'csc', 'coo',
             'coo_64', 'csc_64', 'csr_64']
    """

    assert X_csr.format == 'csr'
    yield 'csr', X_csr.copy()
    for sparse_format in ['dok', 'lil', 'dia', 'bsr', 'csc', 'coo']:
        yield sparse_format, X_csr.asformat(sparse_format)

    # Generate large indices matrix only if its supported by scipy
    X_coo = X_csr.asformat('coo')
    X_coo.row = X_coo.row.astype('int64')
    X_coo.col = X_coo.col.astype('int64')
    yield "coo_64", X_coo

    for sparse_format in ['csc', 'csr']:
        X = X_csr.asformat(sparse_format)
        X.indices = X.indices.astype('int64')
        X.indptr = X.indptr.astype('int64')
        yield sparse_format + "_64", X


def check_estimator_sparse_data(name, estimator_orig, strict_mode=True):
    # Make sure that the estimator either accepts sparse data in fit and
    # predict, or that it fails with a helpful error message.
    # XXX this is a non-API check
    rng = np.random.RandomState(0)
    X = rng.rand(40, 10)
    X[X < .8] = 0
    X = _pairwise_estimator_convert_X(X, estimator_orig)
    X_csr = sparse.csr_matrix(X)
    y = (4 * rng.rand(40)).astype(int)
    # catch deprecation warnings
    with ignore_warnings(category=FutureWarning):
        estimator = clone(estimator_orig)
    y = _enforce_estimator_tags_y(estimator, y)
    tags = estimator_orig._get_tags()
    for matrix_format, X in _generate_sparse_matrix(X_csr):
        # catch deprecation warnings
        with ignore_warnings(category=FutureWarning):
            estimator = clone(estimator_orig)
            if name in ['Scaler', 'StandardScaler']:
                estimator.set_params(with_mean=False)
        # fit and predict
        if "64" in matrix_format:
            err_msg = (
                f"Estimator {name} doesn't seem to support {matrix_format} "
                "matrix, and is not failing gracefully, e.g. by using "
                "check_array(X, accept_large_sparse=False)"
            )
        else:
            err_msg = (
                f"Estimator {name} doesn't seem to fail gracefully on sparse "
                "data: error message should state explicitly that sparse "
                "input is not supported if this is not the case."
            )
        with raises(
            (TypeError, ValueError),
            match=["sparse", "Sparse"],
            may_pass=True,
            err_msg=err_msg,
        ):
            with ignore_warnings(category=FutureWarning):
                estimator.fit(X, y)
            if hasattr(estimator, "predict"):
                pred = estimator.predict(X)
                if tags['multioutput_only']:
                    assert pred.shape == (X.shape[0], 1)
                else:
                    assert pred.shape == (X.shape[0],)
            if hasattr(estimator, 'predict_proba'):
                probs = estimator.predict_proba(X)
                if tags['binary_only']:
                    expected_probs_shape = (X.shape[0], 2)
                else:
                    expected_probs_shape = (X.shape[0], 4)
                assert probs.shape == expected_probs_shape


@ignore_warnings(category=FutureWarning)
def check_sample_weights_pandas_series(name, estimator_orig, strict_mode=True):
    # check that estimators will accept a 'sample_weight' parameter of
    # type pandas.Series in the 'fit' function.
    # XXX pure API check
    estimator = clone(estimator_orig)
    if has_fit_parameter(estimator, "sample_weight"):
        try:
            import pandas as pd
            X = np.array([[1, 1], [1, 2], [1, 3], [1, 4],
                          [2, 1], [2, 2], [2, 3], [2, 4],
                          [3, 1], [3, 2], [3, 3], [3, 4]])
            X = pd.DataFrame(_pairwise_estimator_convert_X(X, estimator_orig))
            y = pd.Series([1, 1, 1, 1, 2, 2, 2, 2, 1, 1, 2, 2])
            weights = pd.Series([1] * 12)
            if estimator._get_tags()["multioutput_only"]:
                y = pd.DataFrame(y)
            try:
                estimator.fit(X, y, sample_weight=weights)
            except ValueError:
                raise ValueError("Estimator {0} raises error if "
                                 "'sample_weight' parameter is of "
                                 "type pandas.Series".format(name))
        except ImportError:
            raise SkipTest("pandas is not installed: not testing for "
                           "input of type pandas.Series to class weight.")


@ignore_warnings(category=(FutureWarning))
def check_sample_weights_not_an_array(name, estimator_orig, strict_mode=True):
    # check that estimators will accept a 'sample_weight' parameter of
    # type _NotAnArray in the 'fit' function.
    # XXX pure API check
    estimator = clone(estimator_orig)
    if has_fit_parameter(estimator, "sample_weight"):
        X = np.array([[1, 1], [1, 2], [1, 3], [1, 4],
                      [2, 1], [2, 2], [2, 3], [2, 4],
                      [3, 1], [3, 2], [3, 3], [3, 4]])
        X = _NotAnArray(_pairwise_estimator_convert_X(X, estimator_orig))
        y = _NotAnArray([1, 1, 1, 1, 2, 2, 2, 2, 1, 1, 2, 2])
        weights = _NotAnArray([1] * 12)
        if estimator._get_tags()["multioutput_only"]:
            y = _NotAnArray(y.data.reshape(-1, 1))
        estimator.fit(X, y, sample_weight=weights)


@ignore_warnings(category=(FutureWarning))
def check_sample_weights_list(name, estimator_orig, strict_mode=True):
    # check that estimators will accept a 'sample_weight' parameter of
    # type list in the 'fit' function.
    # XXX: pure API check
    if has_fit_parameter(estimator_orig, "sample_weight"):
        estimator = clone(estimator_orig)
        rnd = np.random.RandomState(0)
        n_samples = 30
        X = _pairwise_estimator_convert_X(rnd.uniform(size=(n_samples, 3)),
                                          estimator_orig)
        y = np.arange(n_samples) % 3
        y = _enforce_estimator_tags_y(estimator, y)
        sample_weight = [3] * n_samples
        # Test that estimators don't raise any exception
        estimator.fit(X, y, sample_weight=sample_weight)


@ignore_warnings(category=FutureWarning)
def check_sample_weights_shape(name, estimator_orig, strict_mode=True):
    # check that estimators raise an error if sample_weight
    # shape mismatches the input
    # XXX: pure API check?????? Are error checks API checks?????
    if (has_fit_parameter(estimator_orig, "sample_weight") and
            not _is_pairwise(estimator_orig)):
        estimator = clone(estimator_orig)
        X = np.array([[1, 3], [1, 3], [1, 3], [1, 3],
                      [2, 1], [2, 1], [2, 1], [2, 1],
                      [3, 3], [3, 3], [3, 3], [3, 3],
                      [4, 1], [4, 1], [4, 1], [4, 1]])
        y = np.array([1, 1, 1, 1, 2, 2, 2, 2,
                      1, 1, 1, 1, 2, 2, 2, 2])
        y = _enforce_estimator_tags_y(estimator, y)

        estimator.fit(X, y, sample_weight=np.ones(len(y)))

        with raises(ValueError):
            estimator.fit(X, y, sample_weight=np.ones(2 * len(y)))

        with raises(ValueError):
            estimator.fit(X, y, sample_weight=np.ones((len(y), 2)))


@ignore_warnings(category=FutureWarning)
def check_sample_weights_invariance(name, estimator_orig, kind="ones",
                                    strict_mode=True):
    # For kind="ones" check that the estimators yield same results for
    # unit weights and no weights
    # For kind="zeros" check that setting sample_weight to 0 is equivalent
    # to removing corresponding samples.
    # XXX: non-API check
    estimator1 = clone(estimator_orig)
    estimator2 = clone(estimator_orig)
    set_random_state(estimator1, random_state=0)
    set_random_state(estimator2, random_state=0)

    X1 = np.array([[1, 3], [1, 3], [1, 3], [1, 3],
                  [2, 1], [2, 1], [2, 1], [2, 1],
                  [3, 3], [3, 3], [3, 3], [3, 3],
                  [4, 1], [4, 1], [4, 1], [4, 1]], dtype=np.float64)
    y1 = np.array([1, 1, 1, 1, 2, 2, 2, 2,
                  1, 1, 1, 1, 2, 2, 2, 2], dtype=int)

    if kind == 'ones':
        X2 = X1
        y2 = y1
        sw2 = np.ones(shape=len(y1))
        err_msg = (f"For {name} sample_weight=None is not equivalent to "
                   f"sample_weight=ones")
    elif kind == 'zeros':
        # Construct a dataset that is very different to (X, y) if weights
        # are disregarded, but identical to (X, y) given weights.
        X2 = np.vstack([X1, X1 + 1])
        y2 = np.hstack([y1, 3 - y1])
        sw2 = np.ones(shape=len(y1) * 2)
        sw2[len(y1):] = 0
        X2, y2, sw2 = shuffle(X2, y2, sw2, random_state=0)

        err_msg = (f"For {name}, a zero sample_weight is not equivalent "
                   f"to removing the sample")
    else:  # pragma: no cover
        raise ValueError

    y1 = _enforce_estimator_tags_y(estimator1, y1)
    y2 = _enforce_estimator_tags_y(estimator2, y2)

    estimator1.fit(X1, y=y1, sample_weight=None)
    estimator2.fit(X2, y=y2, sample_weight=sw2)

    for method in ["predict", "predict_proba",
                   "decision_function", "transform"]:
        if hasattr(estimator_orig, method):
            X_pred1 = getattr(estimator1, method)(X1)
            X_pred2 = getattr(estimator2, method)(X1)
            assert_allclose_dense_sparse(X_pred1, X_pred2, err_msg=err_msg)


@ignore_warnings(category=(FutureWarning, UserWarning))
def check_dtype_object(name, estimator_orig, strict_mode=True):
    # check that estimators treat dtype object as numeric if possible
    # XXX probably API except for error msg
    rng = np.random.RandomState(0)
    X = _pairwise_estimator_convert_X(rng.rand(40, 10), estimator_orig)
    X = X.astype(object)
    tags = estimator_orig._get_tags()
    y = (X[:, 0] * 4).astype(int)
    estimator = clone(estimator_orig)
    y = _enforce_estimator_tags_y(estimator, y)

    estimator.fit(X, y)
    if hasattr(estimator, "predict"):
        estimator.predict(X)

    if hasattr(estimator, "transform"):
        estimator.transform(X)

    with raises(Exception, match="Unknown label type", may_pass=True):
        estimator.fit(X, y.astype(object))

    if 'string' not in tags['X_types']:
        X[0, 0] = {'foo': 'bar'}
        msg = "argument must be a string.* number"
        with raises(TypeError, match=msg):
            estimator.fit(X, y)
    else:
        # Estimators supporting string will not call np.asarray to convert the
        # data to numeric and therefore, the error will not be raised.
        # Checking for each element dtype in the input array will be costly.
        # Refer to #11401 for full discussion.
        estimator.fit(X, y)


def check_complex_data(name, estimator_orig, strict_mode=True):
    # check that estimators raise an exception on providing complex data
    #XXX: error check... ?????
    X = np.random.sample(10) + 1j * np.random.sample(10)
    X = X.reshape(-1, 1)
    y = np.random.sample(10) + 1j * np.random.sample(10)
    estimator = clone(estimator_orig)
    with raises(ValueError, match="Complex data not supported"):
        estimator.fit(X, y)


@ignore_warnings
def check_dict_unchanged(name, estimator_orig, strict_mode=True):
    # check that calling the prediction method does not alter the __dict__
    # attribute of the estimator.
    # XXX: pure API check
    rnd = np.random.RandomState(0)
    if name in ['RANSACRegressor']:
        X = 3 * rnd.uniform(size=(20, 3))
    else:
        X = 2 * rnd.uniform(size=(20, 3))

    X = _pairwise_estimator_convert_X(X, estimator_orig)

    y = X[:, 0].astype(int)
    estimator = clone(estimator_orig)
    y = _enforce_estimator_tags_y(estimator, y)
    if hasattr(estimator, "n_components"):
        estimator.n_components = 1

    if hasattr(estimator, "n_clusters"):
        estimator.n_clusters = 1

    if hasattr(estimator, "n_best"):
        estimator.n_best = 1

    set_random_state(estimator, 1)

    estimator.fit(X, y)
    for method in ["predict", "transform", "decision_function",
                   "predict_proba"]:
        if hasattr(estimator, method):
            dict_before = estimator.__dict__.copy()
            getattr(estimator, method)(X)
            assert estimator.__dict__ == dict_before, (
                'Estimator changes __dict__ during %s' % method)


def _is_public_parameter(attr):
    return not (attr.startswith('_') or attr.endswith('_'))


@ignore_warnings(category=FutureWarning)
def check_dont_overwrite_parameters(name, estimator_orig, strict_mode=True):
    # check that fit method only changes or sets private attributes
    #XXX pure API check
    if hasattr(estimator_orig.__init__, "deprecated_original"):
        # to not check deprecated classes
        return
    estimator = clone(estimator_orig)
    rnd = np.random.RandomState(0)
    X = 3 * rnd.uniform(size=(20, 3))
    X = _pairwise_estimator_convert_X(X, estimator_orig)
    y = X[:, 0].astype(int)
    y = _enforce_estimator_tags_y(estimator, y)

    if hasattr(estimator, "n_components"):
        estimator.n_components = 1
    if hasattr(estimator, "n_clusters"):
        estimator.n_clusters = 1

    set_random_state(estimator, 1)
    dict_before_fit = estimator.__dict__.copy()
    estimator.fit(X, y)

    dict_after_fit = estimator.__dict__

    public_keys_after_fit = [key for key in dict_after_fit.keys()
                             if _is_public_parameter(key)]

    attrs_added_by_fit = [key for key in public_keys_after_fit
                          if key not in dict_before_fit.keys()]

    # check that fit doesn't add any public attribute
    assert not attrs_added_by_fit, (
            'Estimator adds public attribute(s) during' ' the fit method.'
            ' Estimators are only allowed to add private attributes'
            ' either started with _ or ended'
            ' with _ but %s added'
            % ', '.join(attrs_added_by_fit))

    # check that fit doesn't change any public attribute
    attrs_changed_by_fit = [key for key in public_keys_after_fit
                            if (dict_before_fit[key]
                                is not dict_after_fit[key])]

    assert not attrs_changed_by_fit, (
            'Estimator changes public attribute(s) during'
            ' the fit method. Estimators are only allowed'
            ' to change attributes started'
            ' or ended with _, but'
            ' %s changed'
            % ', '.join(attrs_changed_by_fit))


@ignore_warnings(category=FutureWarning)
def check_fit2d_predict1d(name, estimator_orig, strict_mode=True):
    # check that predicting with a 1d array raises an error
    # XXX Make message validation optional
    rnd = np.random.RandomState(0)
    X = 3 * rnd.uniform(size=(20, 3))
    X = _pairwise_estimator_convert_X(X, estimator_orig)
    y = X[:, 0].astype(int)
    estimator = clone(estimator_orig)
    y = _enforce_estimator_tags_y(estimator, y)

    if hasattr(estimator, "n_components"):
        estimator.n_components = 1
    if hasattr(estimator, "n_clusters"):
        estimator.n_clusters = 1

    set_random_state(estimator, 1)
    estimator.fit(X, y)

    for method in ["predict", "transform", "decision_function",
                   "predict_proba"]:
        if hasattr(estimator, method):
            assert_raise_message(ValueError, "Reshape your data",
                                 getattr(estimator, method), X[0])


def _apply_on_subsets(func, X):
    # apply function on the whole set and on mini batches
    result_full = func(X)
    n_features = X.shape[1]
    result_by_batch = [func(batch.reshape(1, n_features))
                       for batch in X]

    # func can output tuple (e.g. score_samples)
    if type(result_full) == tuple:
        result_full = result_full[0]
        result_by_batch = list(map(lambda x: x[0], result_by_batch))

    if sparse.issparse(result_full):
        result_full = result_full.A
        result_by_batch = [x.A for x in result_by_batch]

    return np.ravel(result_full), np.ravel(result_by_batch)


@ignore_warnings(category=FutureWarning)
def check_methods_subset_invariance(name, estimator_orig, strict_mode=True):
    # check that method gives invariant results if applied
    # on mini batches or the whole set
    # XXX: non API check
    rnd = np.random.RandomState(0)
    X = 3 * rnd.uniform(size=(20, 3))
    X = _pairwise_estimator_convert_X(X, estimator_orig)
    y = X[:, 0].astype(int)
    estimator = clone(estimator_orig)
    y = _enforce_estimator_tags_y(estimator, y)

    if hasattr(estimator, "n_components"):
        estimator.n_components = 1
    if hasattr(estimator, "n_clusters"):
        estimator.n_clusters = 1

    set_random_state(estimator, 1)
    estimator.fit(X, y)

    for method in ["predict", "transform", "decision_function",
                   "score_samples", "predict_proba"]:

        msg = ("{method} of {name} is not invariant when applied "
               "to a subset.").format(method=method, name=name)

        if hasattr(estimator, method):
            result_full, result_by_batch = _apply_on_subsets(
                getattr(estimator, method), X)
            assert_allclose(result_full, result_by_batch,
                            atol=1e-7, err_msg=msg)


@ignore_warnings(category=FutureWarning)
def check_methods_sample_order_invariance(
    name, estimator_orig, strict_mode=True
):
    # check that method gives invariant results if applied
    # on a subset with different sample order
    rnd = np.random.RandomState(0)
    X = 3 * rnd.uniform(size=(20, 3))
    X = _pairwise_estimator_convert_X(X, estimator_orig)
    y = X[:, 0].astype(np.int)
    if estimator_orig._get_tags()['binary_only']:
        y[y == 2] = 1
    estimator = clone(estimator_orig)
    y = _enforce_estimator_tags_y(estimator, y)

    if hasattr(estimator, "n_components"):
        estimator.n_components = 1
    if hasattr(estimator, "n_clusters"):
        estimator.n_clusters = 2

    set_random_state(estimator, 1)
    estimator.fit(X, y)

    idx = np.random.permutation(X.shape[0])

    for method in ["predict", "transform", "decision_function",
                   "score_samples", "predict_proba"]:
        msg = ("{method} of {name} is not invariant when applied to a dataset"
               "with different sample order.").format(method=method, name=name)

        if hasattr(estimator, method):
            assert_allclose_dense_sparse(getattr(estimator, method)(X)[idx],
                                         getattr(estimator, method)(X[idx]),
                                         atol=1e-9,
                                         err_msg=msg)


@ignore_warnings
def check_fit2d_1sample(name, estimator_orig, strict_mode=True):
    # Check that fitting a 2d array with only one sample either works or
    # returns an informative message. The error message should either mention
    # the number of samples or the number of classes.
    # XXX Non API check
    rnd = np.random.RandomState(0)
    X = 3 * rnd.uniform(size=(1, 10))
    X = _pairwise_estimator_convert_X(X, estimator_orig)

    y = X[:, 0].astype(int)
    estimator = clone(estimator_orig)
    y = _enforce_estimator_tags_y(estimator, y)

    if hasattr(estimator, "n_components"):
        estimator.n_components = 1
    if hasattr(estimator, "n_clusters"):
        estimator.n_clusters = 1

    set_random_state(estimator, 1)

    # min_cluster_size cannot be less than the data size for OPTICS.
    if name == 'OPTICS':
        estimator.set_params(min_samples=1)

    msgs = ["1 sample", "n_samples = 1", "n_samples=1", "one sample",
            "1 class", "one class"]

    with raises(ValueError, match=msgs, may_pass=True):
        estimator.fit(X, y)


@ignore_warnings
def check_fit2d_1feature(name, estimator_orig, strict_mode=True):
    # check fitting a 2d array with only 1 feature either works or returns
    # informative message
    # XXX non API check
    rnd = np.random.RandomState(0)
    X = 3 * rnd.uniform(size=(10, 1))
    X = _pairwise_estimator_convert_X(X, estimator_orig)
    y = X[:, 0].astype(int)
    estimator = clone(estimator_orig)
    y = _enforce_estimator_tags_y(estimator, y)

    if hasattr(estimator, "n_components"):
        estimator.n_components = 1
    if hasattr(estimator, "n_clusters"):
        estimator.n_clusters = 1
    # ensure two labels in subsample for RandomizedLogisticRegression
    if name == 'RandomizedLogisticRegression':
        estimator.sample_fraction = 1
    # ensure non skipped trials for RANSACRegressor
    if name == 'RANSACRegressor':
        estimator.residual_threshold = 0.5

    y = _enforce_estimator_tags_y(estimator, y)
    set_random_state(estimator, 1)

    msgs = [r"1 feature\(s\)", "n_features = 1", "n_features=1"]

    with raises(ValueError, match=msgs, may_pass=True):
        estimator.fit(X, y)


@ignore_warnings
def check_fit1d(name, estimator_orig, strict_mode=True):
    # check fitting 1d X array raises a ValueError
    # XXX Pure API check
    rnd = np.random.RandomState(0)
    X = 3 * rnd.uniform(size=(20))
    y = X.astype(int)
    estimator = clone(estimator_orig)
    y = _enforce_estimator_tags_y(estimator, y)

    if hasattr(estimator, "n_components"):
        estimator.n_components = 1
    if hasattr(estimator, "n_clusters"):
        estimator.n_clusters = 1

    set_random_state(estimator, 1)
    with raises(ValueError):
        estimator.fit(X, y)


@ignore_warnings(category=FutureWarning)
def check_transformer_general(name, transformer, readonly_memmap=False,
                              strict_mode=True):
    X, y = make_blobs(n_samples=30, centers=[[0, 0, 0], [1, 1, 1]],
                      random_state=0, n_features=2, cluster_std=0.1)
    X = StandardScaler().fit_transform(X)
    X -= X.min()
    X = _pairwise_estimator_convert_X(X, transformer)

    if readonly_memmap:
        X, y = create_memmap_backed_data([X, y])

    _check_transformer(name, transformer, X, y)


@ignore_warnings(category=FutureWarning)
def check_transformer_data_not_an_array(name, transformer, strict_mode=True):
    X, y = make_blobs(n_samples=30, centers=[[0, 0, 0], [1, 1, 1]],
                      random_state=0, n_features=2, cluster_std=0.1)
    X = StandardScaler().fit_transform(X)
    # We need to make sure that we have non negative data, for things
    # like NMF
    X -= X.min() - .1
    X = _pairwise_estimator_convert_X(X, transformer)
    this_X = _NotAnArray(X)
    this_y = _NotAnArray(np.asarray(y))
    _check_transformer(name, transformer, this_X, this_y)
    # try the same with some list
    _check_transformer(name, transformer, X.tolist(), y.tolist())


@ignore_warnings(category=FutureWarning)
def check_transformers_unfitted(name, transformer, strict_mode=True):
    # Make sure the unfitted transformer raises an error when transform is
    # called
    # XXX: non API check
    X, y = _regression_dataset()

    transformer = clone(transformer)
    with raises(
        (AttributeError, ValueError),
        err_msg="The unfitted "
        f"transformer {name} does not raise an error when "
        "transform is called. Perhaps use "
        "check_is_fitted in transform.",
    ):
        transformer.transform(X)


def _check_transformer(name, transformer_orig, X, y, strict_mode=True):
    # Check that:
    # - fit_transform returns n_samples transformed samples
    # - fit_transform and transform give equivalent results.
    # - fit_transform gives the same results twice
    # - an error is raised if transform is called with an incorrect number of
    #   features
    # XXX: Only make first and last checks part of API
    n_samples, n_features = np.asarray(X).shape
    transformer = clone(transformer_orig)
    set_random_state(transformer)

    # fit

    if name in CROSS_DECOMPOSITION:
        y_ = np.c_[np.asarray(y), np.asarray(y)]
        y_[::2, 1] *= 2
        if isinstance(X, _NotAnArray):
            y_ = _NotAnArray(y_)
    else:
        y_ = y

    transformer.fit(X, y_)
    # fit_transform method should work on non fitted estimator
    transformer_clone = clone(transformer)
    X_pred = transformer_clone.fit_transform(X, y=y_)

    if isinstance(X_pred, tuple):
        # for cross-decomposition estimators that transform both X and y
        for x_pred in X_pred:
            assert x_pred.shape[0] == n_samples
    else:
        # check for consistent n_samples
        assert X_pred.shape[0] == n_samples
    
    if hasattr(transformer, 'transform'):
        if name in CROSS_DECOMPOSITION:
            X_pred2 = transformer.transform(X, y_)
            X_pred3 = transformer.fit_transform(X, y=y_)
        else:
            X_pred2 = transformer.transform(X)
            X_pred3 = transformer.fit_transform(X, y=y_)

        if transformer_orig._get_tags()['non_deterministic']:
            msg = name + ' is non deterministic'
            raise SkipTest(msg)
        if isinstance(X_pred, tuple) and isinstance(X_pred2, tuple):
            for x_pred, x_pred2, x_pred3 in zip(X_pred, X_pred2, X_pred3):
                assert_allclose_dense_sparse(
                    x_pred, x_pred2, atol=1e-2,
                    err_msg="fit_transform and transform outcomes "
                            "not consistent in %s"
                    % transformer)
                assert_allclose_dense_sparse(
                    x_pred, x_pred3, atol=1e-2,
                    err_msg="consecutive fit_transform outcomes "
                            "not consistent in %s"
                    % transformer)
        else:
            assert_allclose_dense_sparse(
                X_pred, X_pred2,
                err_msg="fit_transform and transform outcomes "
                        "not consistent in %s"
                % transformer, atol=1e-2)
            assert_allclose_dense_sparse(
                X_pred, X_pred3, atol=1e-2,
                err_msg="consecutive fit_transform outcomes "
                        "not consistent in %s"
                % transformer)
            assert _num_samples(X_pred2) == n_samples
            assert _num_samples(X_pred3) == n_samples

        # raises error on malformed input for transform
        if hasattr(X, 'shape') and \
           not transformer._get_tags()["stateless"] and \
           X.ndim == 2 and X.shape[1] > 1:

            with raises(
                ValueError,
                err_msg=f"The transformer {name} does not raise an error "
                "when the number of features in transform is different from "
                "the number of features in fit."
            ):
                transformer.transform(X[:, :-1])


@ignore_warnings
def check_pipeline_consistency(name, estimator_orig, strict_mode=True):
    # check that make_pipeline(est) gives results as est for scores and
    # transforms
    # XXX: full API

    if estimator_orig._get_tags()['non_deterministic']:
        msg = name + ' is non deterministic'
        raise SkipTest(msg)

    X, y = make_blobs(n_samples=30, centers=[[0, 0, 0], [1, 1, 1]],
                      random_state=0, n_features=2, cluster_std=0.1)
    X -= X.min()
    X = _pairwise_estimator_convert_X(X, estimator_orig, kernel=rbf_kernel)
    estimator = clone(estimator_orig)
    y = _enforce_estimator_tags_y(estimator, y)
    set_random_state(estimator)
    pipeline = make_pipeline(estimator)
    estimator.fit(X, y)
    pipeline.fit(X, y)

    funcs = ["score", "fit_transform"]

    for func_name in funcs:
        func = getattr(estimator, func_name, None)
        if func is not None:
            func_pipeline = getattr(pipeline, func_name)
            result = func(X, y)
            result_pipe = func_pipeline(X, y)
            assert_allclose_dense_sparse(result, result_pipe)


@ignore_warnings
def check_fit_score_takes_y(name, estimator_orig, strict_mode=True):
    # check that all estimators accept an optional y
    # in fit and score so they can be used in pipelines
    # XXX : full API check
    rnd = np.random.RandomState(0)
    n_samples = 30
    X = rnd.uniform(size=(n_samples, 3))
    X = _pairwise_estimator_convert_X(X, estimator_orig)
    y = np.arange(n_samples) % 3
    estimator = clone(estimator_orig)
    y = _enforce_estimator_tags_y(estimator, y)
    set_random_state(estimator)

    funcs = ["fit", "score", "partial_fit", "fit_predict", "fit_transform"]
    for func_name in funcs:
        func = getattr(estimator, func_name, None)
        if func is not None:
            func(X, y)
            args = [p.name for p in signature(func).parameters.values()]
            if args[0] == "self":
                # if_delegate_has_method makes methods into functions
                # with an explicit "self", so need to shift arguments
                args = args[1:]
            assert args[1] in ["y", "Y"], (
                    "Expected y or Y as second argument for method "
                    "%s of %s. Got arguments: %r."
                    % (func_name, type(estimator).__name__, args))


@ignore_warnings
def check_estimators_dtypes(name, estimator_orig, strict_mode=True):
    # Check that methods can handle X input of different float and int dtypes
    # XXX not an API check
    rnd = np.random.RandomState(0)
    X_train_32 = 3 * rnd.uniform(size=(20, 5)).astype(np.float32)
    X_train_32 = _pairwise_estimator_convert_X(X_train_32, estimator_orig)
    X_train_64 = X_train_32.astype(np.float64)
    X_train_int_64 = X_train_32.astype(np.int64)
    X_train_int_32 = X_train_32.astype(np.int32)
    y = X_train_int_64[:, 0]
    y = _enforce_estimator_tags_y(estimator_orig, y)

    methods = ["predict", "transform", "decision_function", "predict_proba"]

    for X_train in [X_train_32, X_train_64, X_train_int_64, X_train_int_32]:
        estimator = clone(estimator_orig)
        set_random_state(estimator, 1)
        estimator.fit(X_train, y)

        for method in methods:
            if hasattr(estimator, method):
                getattr(estimator, method)(X_train)


def check_transformer_preserve_dtypes(
    name, transformer_orig, strict_mode=True
):
    # check that dtype are preserved meaning if input X is of some dtype
    # X_transformed should be from the same dtype.
    # XXX: not an API check
    X, y = make_blobs(
        n_samples=30,
        centers=[[0, 0, 0], [1, 1, 1]],
        random_state=0,
        cluster_std=0.1,
    )
    X = StandardScaler().fit_transform(X)
    X -= X.min()
    X = _pairwise_estimator_convert_X(X, transformer_orig)

    for dtype in transformer_orig._get_tags()["preserves_dtype"]:
        X_cast = X.astype(dtype)
        transformer = clone(transformer_orig)
        set_random_state(transformer)
        X_trans = transformer.fit_transform(X_cast, y)

        if isinstance(X_trans, tuple):
            # cross-decompostion returns a tuple of (x_scores, y_scores)
            # when given y with fit_transform; only check the first element
            X_trans = X_trans[0]

        # check that the output dtype is preserved
        assert X_trans.dtype == dtype, (
            f'Estimator transform dtype: {X_trans.dtype} - '
            f'original/expected dtype: {dtype.__name__}'
        )


@ignore_warnings(category=FutureWarning)
def check_estimators_empty_data_messages(name, estimator_orig,
                                         strict_mode=True):
    # Make sure that a ValueError is raised when fit is called on data with no
    # sample or no features.
    # XXX: API or not?
    e = clone(estimator_orig)
    set_random_state(e, 1)

    X_zero_samples = np.empty(0).reshape(0, 3)
    # The precise message can change depending on whether X or y is
    # validated first. Let us test the type of exception only:
    err_msg = (
        f"The estimator {name} does not raise an error when an "
        "empty data is used to train. Perhaps use check_array in train."
    )
    with raises(ValueError, err_msg=err_msg):
        e.fit(X_zero_samples, [])

    X_zero_features = np.empty(0).reshape(3, 0)
    # the following y should be accepted by both classifiers and regressors
    # and ignored by unsupervised models
    y = _enforce_estimator_tags_y(e, np.array([1, 0, 1]))
    msg = (r"0 feature\(s\) \(shape=\(3, 0\)\) while a minimum of \d* "
           "is required.")
    with raises(ValueError, match=msg):
        e.fit(X_zero_features, y)


@ignore_warnings(category=FutureWarning)
def check_estimators_nan_inf(name, estimator_orig, strict_mode=True):
    # Checks that fit, predict and transform raise an error if X contains nans
    # or inf.
    # XXX: probably not API?
    rnd = np.random.RandomState(0)
    X_train_finite = _pairwise_estimator_convert_X(rnd.uniform(size=(10, 3)),
                                                   estimator_orig)
    X_train_nan = rnd.uniform(size=(10, 3))
    X_train_nan[0, 0] = np.nan
    X_train_inf = rnd.uniform(size=(10, 3))
    X_train_inf[0, 0] = np.inf
    y = np.ones(10)
    y[:5] = 0
    y = _enforce_estimator_tags_y(estimator_orig, y)
    error_string_fit = "Estimator doesn't check for NaN and inf in fit."
    error_string_predict = ("Estimator doesn't check for NaN and inf in"
                            " predict.")
    error_string_transform = ("Estimator doesn't check for NaN and inf in"
                              " transform.")
    for X_train in [X_train_nan, X_train_inf]:
        # catch deprecation warnings
        with ignore_warnings(category=FutureWarning):
            estimator = clone(estimator_orig)
            set_random_state(estimator, 1)
            # try to fit
            with raises(
                ValueError, match=["inf", "NaN"], err_msg=error_string_fit
            ):
                estimator.fit(X_train, y)
            # actually fit
            estimator.fit(X_train_finite, y)

            # predict
            if hasattr(estimator, "predict"):
                with raises(
                    ValueError,
                    match=["inf", "NaN"],
                    err_msg=error_string_predict,
                ):
                    estimator.predict(X_train)

            # transform
            if hasattr(estimator, "transform"):
                with raises(
                    ValueError,
                    match=["inf", "NaN"],
                    err_msg=error_string_transform,
                ):
                    estimator.transform(X_train)


@ignore_warnings
def check_nonsquare_error(name, estimator_orig, strict_mode=True):
    # Check that error is raised when non-square data is provided in fit
    # XXX: API

    X, y = make_blobs(n_samples=20, n_features=10)
    estimator = clone(estimator_orig)

    with raises(
        ValueError,
        err_msg=f"The pairwise estimator {name} does not raise an error "
        "on non-square data",
    ):
        estimator.fit(X, y)


@ignore_warnings
def check_estimators_pickle(name, estimator_orig, strict_mode=True):
    # Test that we can pickle all estimators and that the pickled estimator
    # gives the same predictions
    # XXX: Non API check
    check_methods = ["predict", "transform", "decision_function",
                     "predict_proba"]

    X, y = make_blobs(n_samples=30, centers=[[0, 0, 0], [1, 1, 1]],
                      random_state=0, n_features=2, cluster_std=0.1)

    # some estimators can't do features less than 0
    X -= X.min()
    X = _pairwise_estimator_convert_X(X, estimator_orig, kernel=rbf_kernel)

    tags = estimator_orig._get_tags()
    # include NaN values when the estimator should deal with them
    if tags['allow_nan']:
        # set randomly 10 elements to np.nan
        rng = np.random.RandomState(42)
        mask = rng.choice(X.size, 10, replace=False)
        X.reshape(-1)[mask] = np.nan

    estimator = clone(estimator_orig)

    y = _enforce_estimator_tags_y(estimator, y)

    set_random_state(estimator)
    estimator.fit(X, y)

    # pickle and unpickle!
    pickled_estimator = pickle.dumps(estimator)
    if estimator.__module__.startswith('sklearn.'):
        assert b"version" in pickled_estimator
    unpickled_estimator = pickle.loads(pickled_estimator)

    result = dict()
    for method in check_methods:
        if hasattr(estimator, method):
            result[method] = getattr(estimator, method)(X)

    for method in result:
        unpickled_result = getattr(unpickled_estimator, method)(X)
        assert_allclose_dense_sparse(result[method], unpickled_result)


@ignore_warnings(category=FutureWarning)
def check_estimators_partial_fit_n_features(name, estimator_orig,
                                            strict_mode=True):
    # check that an error is raised when number of features changes between
    # calls to partial_fit.
    # XXX: non API check
    if not hasattr(estimator_orig, 'partial_fit'):
        return
    estimator = clone(estimator_orig)
    X, y = make_blobs(n_samples=50, random_state=1)
    X -= X.min()
    y = _enforce_estimator_tags_y(estimator_orig, y)

    try:
        if is_classifier(estimator):
            classes = np.unique(y)
            estimator.partial_fit(X, y, classes=classes)
        else:
            estimator.partial_fit(X, y)
    except NotImplementedError:
        return

    with raises(
        ValueError,
        err_msg=f"The estimator {name} does not raise an error when the "
        "number of features changes between calls to partial_fit.",
    ):
        estimator.partial_fit(X[:, :-1], y)


@ignore_warnings(category=FutureWarning)
def check_classifier_multioutput(name, estimator, strict_mode=True):
    # Make sure that the output of predict_proba and decision_function is
    # correct for multiouput classification (multilabel, multiclass). Also
    # checks that predict_proba and decision_function have consistent
    # predictions, i.e. the orders are consistent.
    # XXX: full API check
    n_samples, n_labels, n_classes = 42, 5, 3
    tags = estimator._get_tags()
    estimator = clone(estimator)
    X, y = make_multilabel_classification(random_state=42,
                                          n_samples=n_samples,
                                          n_labels=n_labels,
                                          n_classes=n_classes)
    estimator.fit(X, y)
    y_pred = estimator.predict(X)

    assert y_pred.shape == (n_samples, n_classes), (
        "The shape of the prediction for multioutput data is "
        "incorrect. Expected {}, got {}."
        .format((n_samples, n_labels), y_pred.shape))
    assert y_pred.dtype.kind == 'i'

    if hasattr(estimator, "decision_function"):
        decision = estimator.decision_function(X)
        assert isinstance(decision, np.ndarray)
        assert decision.shape == (n_samples, n_classes), (
            "The shape of the decision function output for "
            "multioutput data is incorrect. Expected {}, got {}."
            .format((n_samples, n_classes), decision.shape))

        dec_pred = (decision > 0).astype(int)
        dec_exp = estimator.classes_[dec_pred]
        assert_array_equal(dec_exp, y_pred)

    if hasattr(estimator, "predict_proba"):
        y_prob = estimator.predict_proba(X)

        if isinstance(y_prob, list) and not tags['poor_score']:
            for i in range(n_classes):
                assert y_prob[i].shape == (n_samples, 2), (
                    "The shape of the probability for multioutput data is"
                    " incorrect. Expected {}, got {}."
                    .format((n_samples, 2), y_prob[i].shape))
                assert_array_equal(
                    np.argmax(y_prob[i], axis=1).astype(int),
                    y_pred[:, i]
                )
        elif not tags['poor_score']:
            assert y_prob.shape == (n_samples, n_classes), (
                "The shape of the probability for multioutput data is"
                " incorrect. Expected {}, got {}."
                .format((n_samples, n_classes), y_prob.shape))
            assert_array_equal(y_prob.round().astype(int), y_pred)

    if (hasattr(estimator, "decision_function") and
            hasattr(estimator, "predict_proba")):
        for i in range(n_classes):
            y_proba = estimator.predict_proba(X)[:, i]
            y_decision = estimator.decision_function(X)
            assert_array_equal(rankdata(y_proba), rankdata(y_decision[:, i]))


@ignore_warnings(category=FutureWarning)
def check_regressor_multioutput(name, estimator, strict_mode=True):
    # Make sure that multioutput regressors output float64 predictions and that
    # the shape is correct.
    # XXX: make the first check not an API check
    estimator = clone(estimator)
    n_samples = n_features = 10

    if not _is_pairwise_metric(estimator):
        n_samples = n_samples + 1

    X, y = make_regression(random_state=42, n_targets=5,
                           n_samples=n_samples, n_features=n_features)
    X = _pairwise_estimator_convert_X(X, estimator)

    estimator.fit(X, y)
    y_pred = estimator.predict(X)

    assert y_pred.dtype == np.dtype('float64'), (
        "Multioutput predictions by a regressor are expected to be"
        " floating-point precision. Got {} instead".format(y_pred.dtype))
    assert y_pred.shape == y.shape, (
        "The shape of the prediction for multioutput data is incorrect."
        " Expected {}, got {}.")


@ignore_warnings(category=FutureWarning)
def check_clustering(name, clusterer_orig, readonly_memmap=False,
                     strict_mode=True):
    clusterer = clone(clusterer_orig)
    X, y = make_blobs(n_samples=50, random_state=1)
    X, y = shuffle(X, y, random_state=7)
    X = StandardScaler().fit_transform(X)
    rng = np.random.RandomState(7)
    X_noise = np.concatenate([X, rng.uniform(low=-3, high=3, size=(5, 2))])

    if readonly_memmap:
        X, y, X_noise = create_memmap_backed_data([X, y, X_noise])

    n_samples, n_features = X.shape
    # catch deprecation and neighbors warnings
    if hasattr(clusterer, "n_clusters"):
        clusterer.set_params(n_clusters=3)
    set_random_state(clusterer)
    if name == 'AffinityPropagation':
        clusterer.set_params(preference=-100)
        clusterer.set_params(max_iter=100)

    # fit
    clusterer.fit(X)
    # with lists
    clusterer.fit(X.tolist())

    pred = clusterer.labels_
    assert pred.shape == (n_samples,)
    # XXX: skip the rest when api_only is True
    assert adjusted_rand_score(pred, y) > 0.4
    if clusterer._get_tags()['non_deterministic']:
        return
    set_random_state(clusterer)
    with warnings.catch_warnings(record=True):
        pred2 = clusterer.fit_predict(X)
    assert_array_equal(pred, pred2)

    # fit_predict(X) and labels_ should be of type int
    assert pred.dtype in [np.dtype('int32'), np.dtype('int64')]
    assert pred2.dtype in [np.dtype('int32'), np.dtype('int64')]

    # Add noise to X to test the possible values of the labels
    labels = clusterer.fit_predict(X_noise)

    # There should be at least one sample in every cluster. Equivalently
    # labels_ should contain all the consecutive values between its
    # min and its max.
    labels_sorted = np.unique(labels)
    assert_array_equal(labels_sorted, np.arange(labels_sorted[0],
                                                labels_sorted[-1] + 1))

    # Labels are expected to start at 0 (no noise) or -1 (if noise)
    assert labels_sorted[0] in [0, -1]
    # Labels should be less than n_clusters - 1
    if hasattr(clusterer, 'n_clusters'):
        n_clusters = getattr(clusterer, 'n_clusters')
        assert n_clusters - 1 >= labels_sorted[-1]
    # else labels should be less than max(labels_) which is necessarily true


@ignore_warnings(category=FutureWarning)
def check_clusterer_compute_labels_predict(name, clusterer_orig,
                                           strict_mode=True):
    # Check that predict is invariant of compute_labels
    # XXX: non API check
    X, y = make_blobs(n_samples=20, random_state=0)
    clusterer = clone(clusterer_orig)
    set_random_state(clusterer)

    if hasattr(clusterer, "compute_labels"):
        # MiniBatchKMeans
        X_pred1 = clusterer.fit(X).predict(X)
        clusterer.set_params(compute_labels=False)
        X_pred2 = clusterer.fit(X).predict(X)
        assert_array_equal(X_pred1, X_pred2)


@ignore_warnings(category=FutureWarning)
def check_classifiers_one_label(name, classifier_orig, strict_mode=True):
    # Check that a classifier can fit when there's only 1 class, or that it
    # raises a proper error. If it can fit, we also make sure that it can
    # predict.
    # XXX: non API check
    error_string_fit = "Classifier can't train when only one class is present."
    error_string_predict = ("Classifier can't predict when only one class is "
                            "present.")
    rnd = np.random.RandomState(0)
    X_train = rnd.uniform(size=(10, 3))
    X_test = rnd.uniform(size=(10, 3))
    y = np.ones(10)
    # catch deprecation warnings
    with ignore_warnings(category=FutureWarning):
        classifier = clone(classifier_orig)
        with raises(
            ValueError, match="class", may_pass=True, err_msg=error_string_fit
        ) as cm:
            classifier.fit(X_train, y)

        if cm.raised_and_matched:
            # ValueError was raised with proper error message
            return

        assert_array_equal(
            classifier.predict(X_test), y, err_msg=error_string_predict
        )


@ignore_warnings  # Warnings are raised by decision function
def check_classifiers_train(name, classifier_orig, readonly_memmap=False,
                            X_dtype='float64', strict_mode=True):
    X_m, y_m = make_blobs(n_samples=300, random_state=0)
    X_m = X_m.astype(X_dtype)
    X_m, y_m = shuffle(X_m, y_m, random_state=7)
    X_m = StandardScaler().fit_transform(X_m)
    # generate binary problem from multi-class one
    y_b = y_m[y_m != 2]
    X_b = X_m[y_m != 2]

    if name in ['BernoulliNB', 'MultinomialNB', 'ComplementNB',
                'CategoricalNB']:
        X_m -= X_m.min()
        X_b -= X_b.min()

    if readonly_memmap:
        X_m, y_m, X_b, y_b = create_memmap_backed_data([X_m, y_m, X_b, y_b])

    problems = [(X_b, y_b)]
    tags = classifier_orig._get_tags()
    if not tags['binary_only']:
        problems.append((X_m, y_m))

    for (X, y) in problems:
        classes = np.unique(y)
        n_classes = len(classes)
        n_samples, n_features = X.shape
        classifier = clone(classifier_orig)
        X = _pairwise_estimator_convert_X(X, classifier)
        y = _enforce_estimator_tags_y(classifier, y)

        set_random_state(classifier)
        # raises error on malformed input for fit
        if not tags["no_validation"]:
            with raises(
                ValueError,
                err_msg=f"The classifier {name} does not raise an error when "
                "incorrect/malformed input data for fit is passed. The number "
                "of training examples is not the same as the number of "
                "labels. Perhaps use check_X_y in fit.",
            ):
                classifier.fit(X, y[:-1])

        # fit
        classifier.fit(X, y)
        # with lists
        classifier.fit(X.tolist(), y.tolist())
        assert hasattr(classifier, "classes_")
        y_pred = classifier.predict(X)

        assert y_pred.shape == (n_samples,)
        # training set performance
        if not tags['poor_score']:  # XXX: not API
            assert accuracy_score(y, y_pred) > 0.83

        # raises error on malformed input for predict
        msg_pairwise = (
            "The classifier {} does not raise an error when shape of X in "
            " {} is not equal to (n_test_samples, n_training_samples)")
        msg = ("The classifier {} does not raise an error when the number of "
               "features in {} is different from the number of features in "
               "fit.")

        if not tags["no_validation"]:
            if _is_pairwise(classifier):
                with raises(
                    ValueError,
                    err_msg=msg_pairwise.format(name, "predict"),
                ):
                    classifier.predict(X.reshape(-1, 1))
            else:
                with raises(ValueError, err_msg=msg.format(name, "predict")):
                    classifier.predict(X.T)
        if hasattr(classifier, "decision_function"):
            try:
                # decision_function agrees with predict
                decision = classifier.decision_function(X)
                if n_classes == 2:
                    if not tags["multioutput_only"]:
                        assert decision.shape == (n_samples,)
                    else:
                        assert decision.shape == (n_samples, 1)
                    dec_pred = (decision.ravel() > 0).astype(int)
                    assert_array_equal(dec_pred, y_pred)  # XXX not API
                else:
                    assert decision.shape == (n_samples, n_classes)
                    assert_array_equal(np.argmax(decision, axis=1), y_pred)  # XXX not API

                # raises error on malformed input for decision_function
                if not tags["no_validation"]:
                    if _is_pairwise(classifier):
                        with raises(
                            ValueError,
                            err_msg=msg_pairwise.format(
                                name, "decision_function"
                            ),
                        ):
                            classifier.decision_function(X.reshape(-1, 1))
                    else:
                        with raises(
                            ValueError,
                            err_msg=msg.format(name, "decision_function"),
                        ):
                            classifier.decision_function(X.T)
            except NotImplementedError:
                pass

        if hasattr(classifier, "predict_proba"):
            # predict_proba agrees with predict
            y_prob = classifier.predict_proba(X)
            assert y_prob.shape == (n_samples, n_classes)
            assert_array_equal(np.argmax(y_prob, axis=1), y_pred)# XXX not API
            # check that probas for all classes sum to one
            assert_array_almost_equal(np.sum(y_prob, axis=1),# XXX not API
                                      np.ones(n_samples))
            if not tags["no_validation"]:
                # raises error on malformed input for predict_proba
                if _is_pairwise(classifier_orig):
                    with raises(
                        ValueError,
                        err_msg=msg_pairwise.format(name, "predict_proba"),
                    ):
                        classifier.predict_proba(X.reshape(-1, 1))
                else:
                    with raises(
                        ValueError,
                        err_msg=msg.format(name, "predict_proba"),
                    ):
                        classifier.predict_proba(X.T)
            if hasattr(classifier, "predict_log_proba"):# XXX not API
                # predict_log_proba is a transformation of predict_proba
                y_log_prob = classifier.predict_log_proba(X)
                assert_allclose(y_log_prob, np.log(y_prob), 8, atol=1e-9)
                assert_array_equal(np.argsort(y_log_prob), np.argsort(y_prob))


def check_outlier_corruption(num_outliers, expected_outliers, decision,
                             strict_mode=True):
    # Check for deviation from the precise given contamination level that may
    # be due to ties in the anomaly scores.
    if num_outliers < expected_outliers:
        start = num_outliers
        end = expected_outliers + 1
    else:
        start = expected_outliers
        end = num_outliers + 1

    # ensure that all values in the 'critical area' are tied,
    # leading to the observed discrepancy between provided
    # and actual contamination levels.
    sorted_decision = np.sort(decision)
    msg = ('The number of predicted outliers is not equal to the expected '
           'number of outliers and this difference is not explained by the '
           'number of ties in the decision_function values')
    assert len(np.unique(sorted_decision[start:end])) == 1, msg


def check_outliers_train(name, estimator_orig, readonly_memmap=True,
                         strict_mode=True):
    n_samples = 300
    X, _ = make_blobs(n_samples=n_samples, random_state=0)
    X = shuffle(X, random_state=7)

    if readonly_memmap:
        X = create_memmap_backed_data(X)

    n_samples, n_features = X.shape
    estimator = clone(estimator_orig)
    set_random_state(estimator)

    # fit
    estimator.fit(X)
    # with lists
    estimator.fit(X.tolist())

    y_pred = estimator.predict(X)
    assert y_pred.shape == (n_samples,)
    assert y_pred.dtype.kind == 'i'
    assert_array_equal(np.unique(y_pred), np.array([-1, 1]))

    decision = estimator.decision_function(X)
    scores = estimator.score_samples(X)
    for output in [decision, scores]:
        assert output.dtype == np.dtype('float')
        assert output.shape == (n_samples,)

    # raises error on malformed input for predict
    with raises(ValueError):
        estimator.predict(X.T)

    # decision_function agrees with predict  XXX not API
    dec_pred = (decision >= 0).astype(int)
    dec_pred[dec_pred == 0] = -1
    assert_array_equal(dec_pred, y_pred)

    # raises error on malformed input for decision_function
    with raises(ValueError):
        estimator.decision_function(X.T)

    # decision_function is a translation of score_samples
    y_dec = scores - estimator.offset_
    assert_allclose(y_dec, decision)

    # raises error on malformed input for score_samples
    with raises(ValueError):
        estimator.score_samples(X.T)

    # contamination parameter (not for OneClassSVM which has the nu parameter)
    # XXX: not API
    if (hasattr(estimator, 'contamination')
            and not hasattr(estimator, 'novelty')):
        # proportion of outliers equal to contamination parameter when not
        # set to 'auto'. This is true for the training set and cannot thus be
        # checked as follows for estimators with a novelty parameter such as
        # LocalOutlierFactor (tested in check_outliers_fit_predict)
        expected_outliers = 30
        contamination = expected_outliers / n_samples
        estimator.set_params(contamination=contamination)
        estimator.fit(X)
        y_pred = estimator.predict(X)

        num_outliers = np.sum(y_pred != 1)
        # num_outliers should be equal to expected_outliers unless
        # there are ties in the decision_function values. this can
        # only be tested for estimators with a decision_function
        # method, i.e. all estimators except LOF which is already
        # excluded from this if branch.
        if num_outliers != expected_outliers:
            decision = estimator.decision_function(X)
            check_outlier_corruption(num_outliers, expected_outliers, decision)

        # raises error when contamination is a scalar and not in [0,1]
        for contamination in [-0.5, 2.3]:
            estimator.set_params(contamination=contamination)
            with raises(ValueError):
                estimator.fit(X)


@ignore_warnings(category=(FutureWarning))
def check_classifiers_multilabel_representation_invariance(
        name, classifier_orig, strict_mode=True):
    # check different target representations for multilabel classifiers
    # XXX: pure API check

    X, y = make_multilabel_classification(n_samples=100, n_features=20,
                                          n_classes=5, n_labels=3,
                                          length=50, allow_unlabeled=True,
                                          random_state=0)

    X_train, y_train = X[:80], y[:80]
    X_test = X[80:]

    y_train_list_of_lists = y_train.tolist()
    y_train_list_of_arrays = list(y_train)

    classifier = clone(classifier_orig)
    set_random_state(classifier)

    y_pred = classifier.fit(X_train, y_train).predict(X_test)

    y_pred_list_of_lists = classifier.fit(
        X_train, y_train_list_of_lists).predict(X_test)

    y_pred_list_of_arrays = classifier.fit(
        X_train, y_train_list_of_arrays).predict(X_test)

    assert_array_equal(y_pred, y_pred_list_of_arrays)
    assert_array_equal(y_pred, y_pred_list_of_lists)

    assert y_pred.dtype == y_pred_list_of_arrays.dtype
    assert y_pred.dtype == y_pred_list_of_lists.dtype
    assert type(y_pred) == type(y_pred_list_of_arrays)
    assert type(y_pred) == type(y_pred_list_of_lists)


@ignore_warnings(category=FutureWarning)
def check_estimators_fit_returns_self(name, estimator_orig,
                                      readonly_memmap=False, strict_mode=True):
    # Check that self is returned when calling fit.
    # XXX pure API check
    X, y = make_blobs(random_state=0, n_samples=21)
    # some want non-negative input
    X -= X.min()
    X = _pairwise_estimator_convert_X(X, estimator_orig)

    estimator = clone(estimator_orig)
    y = _enforce_estimator_tags_y(estimator, y)

    if readonly_memmap:
        X, y = create_memmap_backed_data([X, y])

    set_random_state(estimator)
    assert estimator.fit(X, y) is estimator


@ignore_warnings
def check_estimators_unfitted(name, estimator_orig, strict_mode=True):
    # Check that predict raises an exception in an unfitted estimator.
    # Unfitted estimators should raise a NotFittedError.
    # Common test for Regressors, Classifiers and Outlier detection estimators
    # XXX pure API
    X, y = _regression_dataset()

    estimator = clone(estimator_orig)
    for method in ('decision_function', 'predict', 'predict_proba',
                   'predict_log_proba'):
        if hasattr(estimator, method):
            with raises(NotFittedError):
                getattr(estimator, method)(X)


@ignore_warnings(category=FutureWarning)
def check_supervised_y_2d(name, estimator_orig, strict_mode=True):
    # Check that estimators that don't support multi-ouput raise a warning if y
    # is not 1d, and that they just ravel y
    # XXX pure API check
    tags = estimator_orig._get_tags()
    rnd = np.random.RandomState(0)
    n_samples = 30
    X = _pairwise_estimator_convert_X(
        rnd.uniform(size=(n_samples, 3)), estimator_orig
    )
    y = np.arange(n_samples) % 3
    y = _enforce_estimator_tags_y(estimator_orig, y)
    estimator = clone(estimator_orig)
    set_random_state(estimator)
    # fit
    estimator.fit(X, y)
    y_pred = estimator.predict(X)

    set_random_state(estimator)
    # Check that when a 2D y is given, a DataConversionWarning is
    # raised
    with warnings.catch_warnings(record=True) as w:
        warnings.simplefilter("always", DataConversionWarning)
        warnings.simplefilter("ignore", RuntimeWarning)
        estimator.fit(X, y[:, np.newaxis])
    y_pred_2d = estimator.predict(X)
    msg = "expected 1 DataConversionWarning, got: %s" % (
        ", ".join([str(w_x) for w_x in w]))
    if not tags['multioutput']:
        # check that we warned if we don't support multi-output
        assert len(w) > 0, msg
        assert "DataConversionWarning('A column-vector y" \
               " was passed when a 1d array was expected" in msg
    assert_allclose(y_pred.ravel(), y_pred_2d.ravel())


@ignore_warnings
def check_classifiers_predictions(X, y, name, classifier_orig,
                                  strict_mode=True):
    classes = np.unique(y)
    classifier = clone(classifier_orig)
    if name == 'BernoulliNB':
        X = X > X.mean()
    set_random_state(classifier)

    classifier.fit(X, y)
    y_pred = classifier.predict(X)

    if hasattr(classifier, "decision_function"):
        decision = classifier.decision_function(X)
        assert isinstance(decision, np.ndarray)
        if len(classes) == 2:
            dec_pred = (decision.ravel() > 0).astype(int)
            dec_exp = classifier.classes_[dec_pred]
            assert_array_equal(dec_exp, y_pred,
                               err_msg="decision_function does not match "
                               "classifier for %r: expected '%s', got '%s'" %
                               (classifier, ", ".join(map(str, dec_exp)),
                                ", ".join(map(str, y_pred))))
        elif getattr(classifier, 'decision_function_shape', 'ovr') == 'ovr':
            decision_y = np.argmax(decision, axis=1).astype(int)
            y_exp = classifier.classes_[decision_y]
            assert_array_equal(y_exp, y_pred,
                               err_msg="decision_function does not match "
                               "classifier for %r: expected '%s', got '%s'" %
                               (classifier, ", ".join(map(str, y_exp)),
                                ", ".join(map(str, y_pred))))

    if name != "ComplementNB":
        # This is a pathological data set for ComplementNB.
        # For some specific cases 'ComplementNB' predicts less classes
        # than expected
        assert_array_equal(np.unique(y), np.unique(y_pred))
    assert_array_equal(classes, classifier.classes_,
                       err_msg="Unexpected classes_ attribute for %r: "
                       "expected '%s', got '%s'" %
                       (classifier, ", ".join(map(str, classes)),
                        ", ".join(map(str, classifier.classes_))))


def _choose_check_classifiers_labels(name, y, y_names):
    return y if name in ["LabelPropagation", "LabelSpreading"] else y_names


def check_classifiers_classes(name, classifier_orig, strict_mode=True):
    # Check that decision function > 0 => pos class
    # Also checks the classes_ attribute.
    # XXX pure API check
    X_multiclass, y_multiclass = make_blobs(n_samples=30, random_state=0,
                                            cluster_std=0.1)
    X_multiclass, y_multiclass = shuffle(X_multiclass, y_multiclass,
                                         random_state=7)
    X_multiclass = StandardScaler().fit_transform(X_multiclass)
    # We need to make sure that we have non negative data, for things
    # like NMF
    X_multiclass -= X_multiclass.min() - .1

    X_binary = X_multiclass[y_multiclass != 2]
    y_binary = y_multiclass[y_multiclass != 2]

    X_multiclass = _pairwise_estimator_convert_X(X_multiclass, classifier_orig)
    X_binary = _pairwise_estimator_convert_X(X_binary, classifier_orig)

    labels_multiclass = ["one", "two", "three"]
    labels_binary = ["one", "two"]

    y_names_multiclass = np.take(labels_multiclass, y_multiclass)
    y_names_binary = np.take(labels_binary, y_binary)

    problems = [(X_binary, y_binary, y_names_binary)]
    if not classifier_orig._get_tags()['binary_only']:
        problems.append((X_multiclass, y_multiclass, y_names_multiclass))

    for X, y, y_names in problems:
        for y_names_i in [y_names, y_names.astype('O')]:
            y_ = _choose_check_classifiers_labels(name, y, y_names_i)
            check_classifiers_predictions(X, y_, name, classifier_orig)

    labels_binary = [-1, 1]
    y_names_binary = np.take(labels_binary, y_binary)
    y_binary = _choose_check_classifiers_labels(name, y_binary, y_names_binary)
    check_classifiers_predictions(X_binary, y_binary, name, classifier_orig)


@ignore_warnings(category=FutureWarning)
def check_regressors_int(name, regressor_orig, strict_mode=True):
    # Check that regressors give same prediction when y is encoded as int or
    # float
    # XXX: API check ?
    X, _ = _regression_dataset()
    X = _pairwise_estimator_convert_X(X[:50], regressor_orig)
    rnd = np.random.RandomState(0)
    y = rnd.randint(3, size=X.shape[0])
    y = _enforce_estimator_tags_y(regressor_orig, y)
    rnd = np.random.RandomState(0)
    # separate estimators to control random seeds
    regressor_1 = clone(regressor_orig)
    regressor_2 = clone(regressor_orig)
    set_random_state(regressor_1)
    set_random_state(regressor_2)

    if name in CROSS_DECOMPOSITION:
        y_ = np.vstack([y, 2 * y + rnd.randint(2, size=len(y))])
        y_ = y_.T
    else:
        y_ = y

    # fit
    regressor_1.fit(X, y_)
    pred1 = regressor_1.predict(X)
    regressor_2.fit(X, y_.astype(float))
    pred2 = regressor_2.predict(X)
    assert_allclose(pred1, pred2, atol=1e-2, err_msg=name)


@ignore_warnings(category=FutureWarning)
def check_regressors_train(name, regressor_orig, readonly_memmap=False,
                           X_dtype=np.float64, strict_mode=True):
    # Check that regressors:
    # - raise an error when X and y have different number of samples
    # - accept lists as input to fit
    # - predict n_samples predictions
    # - have a score > .5 on simple data
    # XXX: all API checks except the last one
    X, y = _regression_dataset()
    X = X.astype(X_dtype)
    X = _pairwise_estimator_convert_X(X, regressor_orig)
    y = scale(y)  # X is already scaled
    regressor = clone(regressor_orig)
    y = _enforce_estimator_tags_y(regressor, y)
    if name in CROSS_DECOMPOSITION:
        rnd = np.random.RandomState(0)
        y_ = np.vstack([y, 2 * y + rnd.randint(2, size=len(y))])
        y_ = y_.T
    else:
        y_ = y

    if readonly_memmap:
        X, y, y_ = create_memmap_backed_data([X, y, y_])

    if not hasattr(regressor, 'alphas') and hasattr(regressor, 'alpha'):
        # linear regressors need to set alpha, but not generalized CV ones
        regressor.alpha = 0.01
    if name == 'PassiveAggressiveRegressor':
        regressor.C = 0.01

    # raises error on malformed input for fit
    with raises(
        ValueError,
        err_msg=f"The classifier {name} does not raise an error when "
        "incorrect/malformed input data for fit is passed. The number of "
        "training examples is not the same as the number of labels. Perhaps "
        "use check_X_y in fit.",
    ):
        regressor.fit(X, y[:-1])
    # fit
    set_random_state(regressor)
    regressor.fit(X, y_)
    regressor.fit(X.tolist(), y_.tolist())
    y_pred = regressor.predict(X)
    assert y_pred.shape == y_.shape

    # TODO: find out why PLS and CCA fail. RANSAC is random
    # and furthermore assumes the presence of outliers, hence
    # skipped
    # XXX: non API
    if not regressor._get_tags()["poor_score"]:
        assert regressor.score(X, y_) > 0.5


@ignore_warnings
def check_regressors_no_decision_function(name, regressor_orig,
                                          strict_mode=True):
<<<<<<< HEAD
    # check that regressors decision_function or predict_proba
    # XXX: full API check
=======
    # check that regressors don't have a decision_function, predict_proba, or
    # predict_log_proba method.
>>>>>>> 3b98f19c
    rng = np.random.RandomState(0)
    regressor = clone(regressor_orig)

    X = rng.normal(size=(10, 4))
    X = _pairwise_estimator_convert_X(X, regressor_orig)
    y = _enforce_estimator_tags_y(regressor, X[:, 0])

    regressor.fit(X, y)
    funcs = ["decision_function", "predict_proba", "predict_log_proba"]
    for func_name in funcs:
        assert not hasattr(regressor, func_name)


@ignore_warnings(category=FutureWarning)
def check_class_weight_classifiers(name, classifier_orig, strict_mode=True):
    # Make sure that classifiers take class_weight into account by creating a
    # very noisy balanced dataset. We make sure that passing a very imbalanced
    # class_weights helps recovering a good score.
    # XXX: full non-API check
 
    if classifier_orig._get_tags()['binary_only']:
        problems = [2]
    else:
        problems = [2, 3]

    for n_centers in problems:
        # create a very noisy dataset
        X, y = make_blobs(centers=n_centers, random_state=0, cluster_std=20)
        X_train, X_test, y_train, y_test = train_test_split(X, y, test_size=.5,
                                                            random_state=0)

        # can't use gram_if_pairwise() here, setting up gram matrix manually
        if _is_pairwise(classifier_orig):
            X_test = rbf_kernel(X_test, X_train)
            X_train = rbf_kernel(X_train, X_train)

        n_centers = len(np.unique(y_train))

        if n_centers == 2:
            class_weight = {0: 1000, 1: 0.0001}
        else:
            class_weight = {0: 1000, 1: 0.0001, 2: 0.0001}

        classifier = clone(classifier_orig).set_params(
            class_weight=class_weight)
        if hasattr(classifier, "n_iter"):
            classifier.set_params(n_iter=100)
        if hasattr(classifier, "max_iter"):
            classifier.set_params(max_iter=1000)
        if hasattr(classifier, "min_weight_fraction_leaf"):
            classifier.set_params(min_weight_fraction_leaf=0.01)
        if hasattr(classifier, "n_iter_no_change"):
            classifier.set_params(n_iter_no_change=20)

        set_random_state(classifier)
        classifier.fit(X_train, y_train)
        y_pred = classifier.predict(X_test)
        # XXX: Generally can use 0.89 here. On Windows, LinearSVC gets
        #      0.88 (Issue #9111)
        if not classifier_orig._get_tags()['poor_score']:
            assert np.mean(y_pred == 0) > 0.87


@ignore_warnings(category=FutureWarning)
def check_class_weight_balanced_classifiers(name, classifier_orig, X_train,
                                            y_train, X_test, y_test, weights,
                                            strict_mode=True):
    # XXX: it's never ever used, just ignore
    classifier = clone(classifier_orig)
    if hasattr(classifier, "n_iter"):
        classifier.set_params(n_iter=100)
    if hasattr(classifier, "max_iter"):
        classifier.set_params(max_iter=1000)

    set_random_state(classifier)
    classifier.fit(X_train, y_train)
    y_pred = classifier.predict(X_test)

    classifier.set_params(class_weight='balanced')
    classifier.fit(X_train, y_train)
    y_pred_balanced = classifier.predict(X_test)
    assert (f1_score(y_test, y_pred_balanced, average='weighted') >
            f1_score(y_test, y_pred, average='weighted'))


@ignore_warnings(category=FutureWarning)
def check_class_weight_balanced_linear_classifier(name, Classifier,
                                                  strict_mode=True):
    # Check that class_weight='balanced' is equivalent to manually passing
    # class proportions.
    # this is run on classes, not instances, though this should be changed
    # XXX: non API check
    X = np.array([[-1.0, -1.0], [-1.0, 0], [-.8, -1.0],
                  [1.0, 1.0], [1.0, 0.0]])
    y = np.array([1, 1, 1, -1, -1])

    classifier = Classifier()

    if hasattr(classifier, "n_iter"):
        # This is a very small dataset, default n_iter are likely to prevent
        # convergence
        classifier.set_params(n_iter=1000)
    if hasattr(classifier, "max_iter"):
        classifier.set_params(max_iter=1000)
    if hasattr(classifier, 'cv'):
        classifier.set_params(cv=3)
    set_random_state(classifier)

    # Let the model compute the class frequencies
    classifier.set_params(class_weight='balanced')
    coef_balanced = classifier.fit(X, y).coef_.copy()

    # Count each label occurrence to reweight manually
    n_samples = len(y)
    n_classes = float(len(np.unique(y)))

    class_weight = {1: n_samples / (np.sum(y == 1) * n_classes),
                    -1: n_samples / (np.sum(y == -1) * n_classes)}
    classifier.set_params(class_weight=class_weight)
    coef_manual = classifier.fit(X, y).coef_.copy()

    assert_allclose(coef_balanced, coef_manual,
                    err_msg="Classifier %s is not computing"
                    " class_weight=balanced properly."
                    % name)


@ignore_warnings(category=FutureWarning)
def check_estimators_overwrite_params(name, estimator_orig, strict_mode=True):
    # Check that calling fit does not alter the output of get_params
    # XXX: full API check
    X, y = make_blobs(random_state=0, n_samples=21)
    # some want non-negative input
    X -= X.min()
    X = _pairwise_estimator_convert_X(X, estimator_orig, kernel=rbf_kernel)
    estimator = clone(estimator_orig)
    y = _enforce_estimator_tags_y(estimator, y)

    set_random_state(estimator)

    # Make a physical copy of the original estimator parameters before fitting.
    params = estimator.get_params()
    original_params = deepcopy(params)

    # Fit the model
    estimator.fit(X, y)

    # Compare the state of the model parameters with the original parameters
    new_params = estimator.get_params()
    for param_name, original_value in original_params.items():
        new_value = new_params[param_name]

        # We should never change or mutate the internal state of input
        # parameters by default. To check this we use the joblib.hash function
        # that introspects recursively any subobjects to compute a checksum.
        # The only exception to this rule of immutable constructor parameters
        # is possible RandomState instance but in this check we explicitly
        # fixed the random_state params recursively to be integer seeds.
        assert joblib.hash(new_value) == joblib.hash(original_value), (
            "Estimator %s should not change or mutate "
            " the parameter %s from %s to %s during fit."
            % (name, param_name, original_value, new_value))


@ignore_warnings(category=FutureWarning)
def check_no_attributes_set_in_init(name, estimator_orig, strict_mode=True):
    # Check that:
    # - init does not set any attribute apart from the parameters
    # - all parameters of init are set as attributes
    # XXX: full API check
    estimator = clone(estimator_orig)
    if hasattr(type(estimator).__init__, "deprecated_original"):
        return

    init_params = _get_args(type(estimator).__init__)
    if IS_PYPY:
        # __init__ signature has additional objects in PyPy
        for key in ['obj']:
            if key in init_params:
                init_params.remove(key)
    parents_init_params = [param for params_parent in
                           (_get_args(parent) for parent in
                            type(estimator).__mro__)
                           for param in params_parent]

    # Test for no setting apart from parameters during init
    invalid_attr = (set(vars(estimator)) - set(init_params)
                    - set(parents_init_params))
    assert not invalid_attr, (
            "Estimator %s should not set any attribute apart"
            " from parameters during init. Found attributes %s."
            % (name, sorted(invalid_attr)))
    # Ensure that each parameter is set in init
    invalid_attr = set(init_params) - set(vars(estimator)) - {"self"}
    assert not invalid_attr, (
            "Estimator %s should store all parameters"
            " as an attribute during init. Did not find "
            "attributes %s."
            % (name, sorted(invalid_attr)))


@ignore_warnings(category=FutureWarning)
def check_sparsify_coefficients(name, estimator_orig, strict_mode=True):
    # Check that sparsified coefs produce the same predictions as the
    # originals coefs
    # XXX: full non API check
    X = np.array([[-2, -1], [-1, -1], [-1, -2], [1, 1], [1, 2], [2, 1],
                  [-1, -2], [2, 2], [-2, -2]])
    y = np.array([1, 1, 1, 2, 2, 2, 3, 3, 3])
    y = _enforce_estimator_tags_y(estimator_orig, y)
    est = clone(estimator_orig)

    est.fit(X, y)
    pred_orig = est.predict(X)

    # test sparsify with dense inputs
    est.sparsify()
    assert sparse.issparse(est.coef_)
    pred = est.predict(X)
    assert_array_equal(pred, pred_orig)

    # pickle and unpickle with sparse coef_
    est = pickle.loads(pickle.dumps(est))
    assert sparse.issparse(est.coef_)
    pred = est.predict(X)
    assert_array_equal(pred, pred_orig)


@ignore_warnings(category=FutureWarning)
def check_classifier_data_not_an_array(name, estimator_orig, strict_mode=True):
    # Check that estimator yields same predictions whether an array was passed
    # or not
    # XXX: full API
    X = np.array([[3, 0], [0, 1], [0, 2], [1, 1], [1, 2], [2, 1],
                  [0, 3], [1, 0], [2, 0], [4, 4], [2, 3], [3, 2]])
    X = _pairwise_estimator_convert_X(X, estimator_orig)
    y = np.array([1, 1, 1, 2, 2, 2, 1, 1, 1, 2, 2, 2])
    y = _enforce_estimator_tags_y(estimator_orig, y)
    for obj_type in ["NotAnArray", "PandasDataframe"]:
        check_estimators_data_not_an_array(name, estimator_orig, X, y,
                                           obj_type)


@ignore_warnings(category=FutureWarning)
def check_regressor_data_not_an_array(name, estimator_orig, strict_mode=True):
    # Check that estimator yields same predictions whether an array was passed
    # or not
    # XXX: full API
    X, y = _regression_dataset()
    X = _pairwise_estimator_convert_X(X, estimator_orig)
    y = _enforce_estimator_tags_y(estimator_orig, y)
    for obj_type in ["NotAnArray", "PandasDataframe"]:
        check_estimators_data_not_an_array(name, estimator_orig, X, y,
                                           obj_type)


@ignore_warnings(category=FutureWarning)
def check_estimators_data_not_an_array(name, estimator_orig, X, y, obj_type,
                                       strict_mode=True):
    if name in CROSS_DECOMPOSITION:
        raise SkipTest("Skipping check_estimators_data_not_an_array "
                       "for cross decomposition module as estimators "
                       "are not deterministic.")
    # separate estimators to control random seeds
    estimator_1 = clone(estimator_orig)
    estimator_2 = clone(estimator_orig)
    set_random_state(estimator_1)
    set_random_state(estimator_2)

    if obj_type not in ["NotAnArray", 'PandasDataframe']:
        raise ValueError("Data type {0} not supported".format(obj_type))

    if obj_type == "NotAnArray":
        y_ = _NotAnArray(np.asarray(y))
        X_ = _NotAnArray(np.asarray(X))
    else:
        # Here pandas objects (Series and DataFrame) are tested explicitly
        # because some estimators may handle them (especially their indexing)
        # specially.
        try:
            import pandas as pd
            y_ = np.asarray(y)
            if y_.ndim == 1:
                y_ = pd.Series(y_)
            else:
                y_ = pd.DataFrame(y_)
            X_ = pd.DataFrame(np.asarray(X))

        except ImportError:
            raise SkipTest("pandas is not installed: not checking estimators "
                           "for pandas objects.")

    # fit
    estimator_1.fit(X_, y_)
    pred1 = estimator_1.predict(X_)
    estimator_2.fit(X, y)
    pred2 = estimator_2.predict(X)
    assert_allclose(pred1, pred2, atol=1e-2, err_msg=name)


def check_parameters_default_constructible(name, Estimator, strict_mode=True):
    # Check that the estimator's default parameters are immutable (sort of).
    # Also check that get_params returns exactly the default parameters values 
    # XXX: full API check

    Estimator = Estimator.__class__

    with ignore_warnings(category=FutureWarning):
        estimator = _construct_instance(Estimator)
        # test cloning
        clone(estimator)
        # test __repr__
        repr(estimator)
        # test that set_params returns self
        assert estimator.set_params() is estimator

        # test if init does nothing but set parameters
        # this is important for grid_search etc.
        # We get the default parameters from init and then
        # compare these against the actual values of the attributes.

        # this comes from getattr. Gets rid of deprecation decorator.
        init = getattr(estimator.__init__, 'deprecated_original',
                       estimator.__init__)

        try:
            def param_filter(p):
                """Identify hyper parameters of an estimator."""
                return (p.name != 'self' and
                        p.kind != p.VAR_KEYWORD and
                        p.kind != p.VAR_POSITIONAL)

            init_params = [p for p in signature(init).parameters.values()
                           if param_filter(p)]

        except (TypeError, ValueError):
            # init is not a python function.
            # true for mixins
            return
        params = estimator.get_params()
        # they can need a non-default argument
        init_params = init_params[len(getattr(
            estimator, '_required_parameters', [])):]

        for init_param in init_params:
            assert init_param.default != init_param.empty, (
                "parameter %s for %s has no default value"
                % (init_param.name, type(estimator).__name__))
            allowed_types = {
                str,
                int,
                float,
                bool,
                tuple,
                type(None),
                type,
                types.FunctionType,
                joblib.Memory,
            }
            # Any numpy numeric such as np.int32.
            allowed_types.update(np.core.numerictypes.allTypes.values())
            assert type(init_param.default) in allowed_types, (
                    f"Parameter '{init_param.name}' of estimator "
                    f"'{Estimator.__name__}' is of type "
                    f"{type(init_param.default).__name__} which is not "
                    f"allowed. All init parameters have to be immutable to "
                    f"make cloning possible. Therefore we restrict the set of "
                    f"legal types to "
                    f"{set(type.__name__ for type in allowed_types)}."
            )
            if init_param.name not in params.keys():
                # deprecated parameter, not in get_params
                assert init_param.default is None, (
                    f"Estimator parameter '{init_param.name}' of estimator "
                    f"'{Estimator.__name__}' is not returned by get_params. "
                    f"If it is deprecated, set its default value to None."
                )
                continue

            param_value = params[init_param.name]
            if isinstance(param_value, np.ndarray):
                assert_array_equal(param_value, init_param.default)
            else:
                failure_text = (
                    f"Parameter {init_param.name} was mutated on init. All "
                    f"parameters must be stored unchanged."
                )
                if is_scalar_nan(param_value):
                    # Allows to set default parameters to np.nan
                    assert param_value is init_param.default, failure_text
                else:
                    assert param_value == init_param.default, failure_text


def _enforce_estimator_tags_y(estimator, y):
    # Estimators with a `requires_positive_y` tag only accept strictly positive
    # data
    if estimator._get_tags()["requires_positive_y"]:
        # Create strictly positive y. The minimal increment above 0 is 1, as
        # y could be of integer dtype.
        y += 1 + abs(y.min())
    # Estimators with a `binary_only` tag only accept up to two unique y values
    if estimator._get_tags()["binary_only"] and y.size > 0:
        y = np.where(y == y.flat[0], y, y.flat[0] + 1)
    # Estimators in mono_output_task_error raise ValueError if y is of 1-D
    # Convert into a 2-D y for those estimators.
    if estimator._get_tags()["multioutput_only"]:
        return np.reshape(y, (-1, 1))
    return y


def _enforce_estimator_tags_x(estimator, X):
    # Pairwise estimators only accept
    # X of shape (`n_samples`, `n_samples`)
    if _is_pairwise(estimator):
        X = X.dot(X.T)
    # Estimators with `1darray` in `X_types` tag only accept
    # X of shape (`n_samples`,)
    if '1darray' in estimator._get_tags()['X_types']:
        X = X[:, 0]
    # Estimators with a `requires_positive_X` tag only accept
    # strictly positive data
    if estimator._get_tags()['requires_positive_X']:
        X -= X.min()
    return X


@ignore_warnings(category=FutureWarning)
def check_non_transformer_estimators_n_iter(name, estimator_orig,
                                            strict_mode=True):
    # Test that estimators that are not transformers with a parameter
    # max_iter, return the attribute of n_iter_ at least 1.
    # XXX: full API

    # These models are dependent on external solvers like
    # libsvm and accessing the iter parameter is non-trivial.
    not_run_check_n_iter = ['Ridge', 'SVR', 'NuSVR', 'NuSVC',
                            'RidgeClassifier', 'SVC', 'RandomizedLasso',
                            'LogisticRegressionCV', 'LinearSVC',
                            'LogisticRegression']

    # Tested in test_transformer_n_iter
    not_run_check_n_iter += CROSS_DECOMPOSITION
    if name in not_run_check_n_iter:
        return

    # LassoLars stops early for the default alpha=1.0 the iris dataset.
    if name == 'LassoLars':
        estimator = clone(estimator_orig).set_params(alpha=0.)
    else:
        estimator = clone(estimator_orig)
    if hasattr(estimator, 'max_iter'):
        iris = load_iris()
        X, y_ = iris.data, iris.target
        y_ = _enforce_estimator_tags_y(estimator, y_)

        set_random_state(estimator, 0)

        estimator.fit(X, y_)

        assert estimator.n_iter_ >= 1


@ignore_warnings(category=FutureWarning)
def check_transformer_n_iter(name, estimator_orig, strict_mode=True):
    # Test that transformers with a parameter max_iter, return the
    # attribute of n_iter_ at least 1.
    # XXX: full API
    estimator = clone(estimator_orig)
    if hasattr(estimator, "max_iter"):
        if name in CROSS_DECOMPOSITION:
            # Check using default data
            X = [[0., 0., 1.], [1., 0., 0.], [2., 2., 2.], [2., 5., 4.]]
            y_ = [[0.1, -0.2], [0.9, 1.1], [0.1, -0.5], [0.3, -0.2]]

        else:
            X, y_ = make_blobs(n_samples=30, centers=[[0, 0, 0], [1, 1, 1]],
                               random_state=0, n_features=2, cluster_std=0.1)
            X -= X.min() - 0.1
        set_random_state(estimator, 0)
        estimator.fit(X, y_)

        # These return a n_iter per component.
        if name in CROSS_DECOMPOSITION:
            for iter_ in estimator.n_iter_:
                assert iter_ >= 1
        else:
            assert estimator.n_iter_ >= 1


@ignore_warnings(category=FutureWarning)
def check_get_params_invariance(name, estimator_orig, strict_mode=True):
    # Checks that get_params(deep=False) is a subset of get_params(deep=True)
    # XXX: full API
    e = clone(estimator_orig)

    shallow_params = e.get_params(deep=False)
    deep_params = e.get_params(deep=True)

    assert all(item in deep_params.items() for item in
               shallow_params.items())


@ignore_warnings(category=FutureWarning)
def check_set_params(name, estimator_orig, strict_mode=True):
    # Check that get_params() returns the same thing
    # before and after set_params() with some fuzz
    # XXX: full API check
    estimator = clone(estimator_orig)

    orig_params = estimator.get_params(deep=False)
    msg = ("get_params result does not match what was passed to set_params")

    estimator.set_params(**orig_params)
    curr_params = estimator.get_params(deep=False)
    assert set(orig_params.keys()) == set(curr_params.keys()), msg
    for k, v in curr_params.items():
        assert orig_params[k] is v, msg

    # some fuzz values
    test_values = [-np.inf, np.inf, None]

    test_params = deepcopy(orig_params)
    for param_name in orig_params.keys():
        default_value = orig_params[param_name]
        for value in test_values:
            test_params[param_name] = value
            try:
                estimator.set_params(**test_params)
            except (TypeError, ValueError) as e:
                e_type = e.__class__.__name__
                # Exception occurred, possibly parameter validation
                warnings.warn("{0} occurred during set_params of param {1} on "
                              "{2}. It is recommended to delay parameter "
                              "validation until fit.".format(e_type,
                                                             param_name,
                                                             name))

                change_warning_msg = "Estimator's parameters changed after " \
                                     "set_params raised {}".format(e_type)
                params_before_exception = curr_params
                curr_params = estimator.get_params(deep=False)
                try:
                    assert (set(params_before_exception.keys()) ==
                            set(curr_params.keys()))
                    for k, v in curr_params.items():
                        assert params_before_exception[k] is v
                except AssertionError:
                    warnings.warn(change_warning_msg)
            else:
                curr_params = estimator.get_params(deep=False)
                assert (set(test_params.keys()) ==
                        set(curr_params.keys())), msg
                for k, v in curr_params.items():
                    assert test_params[k] is v, msg
        test_params[param_name] = default_value


@ignore_warnings(category=FutureWarning)
def check_classifiers_regression_target(name, estimator_orig,
                                        strict_mode=True):
    # Check if classifier throws an exception when fed regression targets
    # XXX API check

    X, y = _regression_dataset()

    X = X + 1 + abs(X.min(axis=0))  # be sure that X is non-negative
    e = clone(estimator_orig)
    msg = "Unknown label type: "
    if not e._get_tags()["no_validation"]:
        with raises(ValueError, match=msg):
            e.fit(X, y)


@ignore_warnings(category=FutureWarning)
def check_decision_proba_consistency(name, estimator_orig, strict_mode=True):
    # Check whether an estimator having both decision_function and
    # predict_proba methods has outputs with perfect rank correlation.
    # XXX: fulll non API check

    centers = [(2, 2), (4, 4)]
    X, y = make_blobs(n_samples=100, random_state=0, n_features=4,
                      centers=centers, cluster_std=1.0, shuffle=True)
    X_test = np.random.randn(20, 2) + 4
    estimator = clone(estimator_orig)

    if (hasattr(estimator, "decision_function") and
            hasattr(estimator, "predict_proba")):

        estimator.fit(X, y)
        # Since the link function from decision_function() to predict_proba()
        # is sometimes not precise enough (typically expit), we round to the
        # 10th decimal to avoid numerical issues.
        a = estimator.predict_proba(X_test)[:, 1].round(decimals=10)
        b = estimator.decision_function(X_test).round(decimals=10)
        assert_array_equal(rankdata(a), rankdata(b))


def check_outliers_fit_predict(name, estimator_orig, strict_mode=True):
    # Check fit_predict for outlier detectors.

    n_samples = 300
    X, _ = make_blobs(n_samples=n_samples, random_state=0)
    X = shuffle(X, random_state=7)
    n_samples, n_features = X.shape
    estimator = clone(estimator_orig)

    set_random_state(estimator)

    y_pred = estimator.fit_predict(X)
    assert y_pred.shape == (n_samples,)
    assert y_pred.dtype.kind == 'i'
    assert_array_equal(np.unique(y_pred), np.array([-1, 1]))

    # check fit_predict = fit.predict when the estimator has both a predict and
    # a fit_predict method. recall that it is already assumed here that the
    # estimator has a fit_predict method
    if hasattr(estimator, 'predict'):
        y_pred_2 = estimator.fit(X).predict(X)
        assert_array_equal(y_pred, y_pred_2)
    
    # XXX: next check isn't API check

    if hasattr(estimator, "contamination"):
        # proportion of outliers equal to contamination parameter when not
        # set to 'auto'
        expected_outliers = 30
        contamination = float(expected_outliers)/n_samples
        estimator.set_params(contamination=contamination)
        y_pred = estimator.fit_predict(X)

        num_outliers = np.sum(y_pred != 1)
        # num_outliers should be equal to expected_outliers unless
        # there are ties in the decision_function values. this can
        # only be tested for estimators with a decision_function
        # method
        if (num_outliers != expected_outliers and
                hasattr(estimator, 'decision_function')):
            decision = estimator.decision_function(X)
            check_outlier_corruption(num_outliers, expected_outliers, decision)

        # raises error when contamination is a scalar and not in [0,1]
        for contamination in [-0.5, 2.3]:
            estimator.set_params(contamination=contamination)
            with raises(ValueError):
                estimator.fit_predict(X)


def check_fit_non_negative(name, estimator_orig, strict_mode=True):
    # Check that proper warning is raised for non-negative X
    # when tag requires_positive_X is present
    # XXX: full non API check + remove if else
    X = np.array([[-1., 1], [-1., 1]])
    y = np.array([1, 2])
    estimator = clone(estimator_orig)
    if strict_mode:
        with raises(ValueError, match="Negative values in data passed to"):
            estimator.fit(X, y)
    else:  # Don't check error message if strict mode is off
        with raises(ValueError):
            estimator.fit(X, y)


def check_fit_idempotent(name, estimator_orig, strict_mode=True):
    # Check that est.fit(X) is the same as est.fit(X).fit(X). Ideally we would
    # check that the estimated parameters during training (e.g. coefs_) are
    # the same, but having a universal comparison function for those
    # attributes is difficult and full of edge cases. So instead we check that
    # predict(), predict_proba(), decision_function() and transform() return
    # the same results.

    # XXX full API check

    check_methods = ["predict", "transform", "decision_function",
                     "predict_proba"]
    rng = np.random.RandomState(0)

    estimator = clone(estimator_orig)
    set_random_state(estimator)
    if 'warm_start' in estimator.get_params().keys():
        estimator.set_params(warm_start=False)

    n_samples = 100
    X = rng.normal(loc=100, size=(n_samples, 2))
    X = _pairwise_estimator_convert_X(X, estimator)
    if is_regressor(estimator_orig):
        y = rng.normal(size=n_samples)
    else:
        y = rng.randint(low=0, high=2, size=n_samples)
    y = _enforce_estimator_tags_y(estimator, y)

    train, test = next(ShuffleSplit(test_size=.2, random_state=rng).split(X))
    X_train, y_train = _safe_split(estimator, X, y, train)
    X_test, y_test = _safe_split(estimator, X, y, test, train)

    # Fit for the first time
    estimator.fit(X_train, y_train)

    result = {method: getattr(estimator, method)(X_test)
              for method in check_methods
              if hasattr(estimator, method)}

    # Fit again
    set_random_state(estimator)
    estimator.fit(X_train, y_train)

    for method in check_methods:
        if hasattr(estimator, method):
            new_result = getattr(estimator, method)(X_test)
            if np.issubdtype(new_result.dtype, np.floating):
                tol = 2*np.finfo(new_result.dtype).eps
            else:
                tol = 2*np.finfo(np.float64).eps
            assert_allclose_dense_sparse(
                result[method], new_result,
                atol=max(tol, 1e-9), rtol=max(tol, 1e-7),
                err_msg="Idempotency check failed for method {}".format(method)
            )


def check_n_features_in(name, estimator_orig, strict_mode=True):
    # Make sure that n_features_in_ attribute doesn't exist until fit is
    # called, and that its value is correct.

    rng = np.random.RandomState(0)

    estimator = clone(estimator_orig)
    set_random_state(estimator)
    if 'warm_start' in estimator.get_params():
        estimator.set_params(warm_start=False)

    n_samples = 100
    X = rng.normal(loc=100, size=(n_samples, 2))
    X = _pairwise_estimator_convert_X(X, estimator)
    if is_regressor(estimator_orig):
        y = rng.normal(size=n_samples)
    else:
        y = rng.randint(low=0, high=2, size=n_samples)
    y = _enforce_estimator_tags_y(estimator, y)

    assert not hasattr(estimator, 'n_features_in_')
    estimator.fit(X, y)
    if hasattr(estimator, 'n_features_in_'):
        assert estimator.n_features_in_ == X.shape[1]
    else:
        warnings.warn(
            "As of scikit-learn 0.23, estimators should expose a "
            "n_features_in_ attribute, unless the 'no_validation' tag is "
            "True. This attribute should be equal to the number of features "
            "passed to the fit method. "
            "An error will be raised from version 0.25 when calling "
            "check_estimator(). "
            "See SLEP010: "
            "https://scikit-learn-enhancement-proposals.readthedocs.io/en/latest/slep010/proposal.html",  # noqa
            FutureWarning
        )


def check_requires_y_none(name, estimator_orig, strict_mode=True):
    # Make sure that an estimator with requires_y=True fails gracefully when
    # given y=None

    rng = np.random.RandomState(0)

    estimator = clone(estimator_orig)
    set_random_state(estimator)

    n_samples = 100
    X = rng.normal(loc=100, size=(n_samples, 2))
    X = _pairwise_estimator_convert_X(X, estimator)

    warning_msg = ("As of scikit-learn 0.23, estimators should have a "
                   "'requires_y' tag set to the appropriate value. "
                   "The default value of the tag is False. "
                   "An error will be raised from version 0.25 when calling "
                   "check_estimator() if the tag isn't properly set.")

    expected_err_msgs = (
        "requires y to be passed, but the target y is None",
        "Expected array-like (array or non-string sequence), got None",
        "y should be a 1d array"
    )

    try:
        estimator.fit(X, None)
    except ValueError as ve:
        if not any(msg in str(ve) for msg in expected_err_msgs):
            warnings.warn(warning_msg, FutureWarning)


def check_n_features_in_after_fitting(name, estimator_orig, strict_mode=True):
    # Make sure that n_features_in are checked after fitting
    tags = estimator_orig._get_tags()

    if "2darray" not in tags["X_types"] or tags["no_validation"]:
        return

    rng = np.random.RandomState(0)

    estimator = clone(estimator_orig)
    set_random_state(estimator)
    if 'warm_start' in estimator.get_params():
        estimator.set_params(warm_start=False)

    n_samples = 100
    X = rng.normal(loc=100, size=(n_samples, 2))
    X = _pairwise_estimator_convert_X(X, estimator)
    if is_regressor(estimator):
        y = rng.normal(size=n_samples)
    else:
        y = rng.randint(low=0, high=2, size=n_samples)
    y = _enforce_estimator_tags_y(estimator, y)

    estimator.fit(X, y)
    assert estimator.n_features_in_ == X.shape[1]

    # check methods will check n_features_in_
    check_methods = ["predict", "transform", "decision_function",
                     "predict_proba"]
    X_bad = X[:, [1]]

    msg = (f"X has 1 features, but {name} is expecting {X.shape[1]} "
           "features as input")
    for method in check_methods:
        if not hasattr(estimator, method):
            continue
        with raises(ValueError, match=msg):
            getattr(estimator, method)(X_bad)

    # partial_fit will check in the second call
    if not hasattr(estimator, "partial_fit"):
        return

    estimator = clone(estimator_orig)
    if is_classifier(estimator):
        estimator.partial_fit(X, y, classes=np.unique(y))
    else:
        estimator.partial_fit(X, y)
    assert estimator.n_features_in_ == X.shape[1]

    with raises(ValueError, match=msg):
        estimator.partial_fit(X_bad, y)


# set of checks that are completely strict, i.e. they have no non-strict part
_FULLY_STRICT_CHECKS = set([
    'check_n_features_in',
])<|MERGE_RESOLUTION|>--- conflicted
+++ resolved
@@ -2452,13 +2452,9 @@
 @ignore_warnings
 def check_regressors_no_decision_function(name, regressor_orig,
                                           strict_mode=True):
-<<<<<<< HEAD
-    # check that regressors decision_function or predict_proba
-    # XXX: full API check
-=======
     # check that regressors don't have a decision_function, predict_proba, or
     # predict_log_proba method.
->>>>>>> 3b98f19c
+    # XXX: full API check
     rng = np.random.RandomState(0)
     regressor = clone(regressor_orig)
 
