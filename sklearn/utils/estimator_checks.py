--- conflicted
+++ resolved
@@ -653,13 +653,8 @@
         estimator.set_params(strategy="stratified")
 
     # Speed-up by reducing the number of CV or splits for CV estimators
-<<<<<<< HEAD
-    loo_cv = ['RidgeCV', 'RidgeClassifierCV']
-    if name not in loo_cv and hasattr(estimator, 'cv'):
-=======
-    loo_cv = ["RidgeCV"]
+    loo_cv = ["RidgeCV", "RidgeClassifierCV"]
     if name not in loo_cv and hasattr(estimator, "cv"):
->>>>>>> 4797222c
         estimator.set_params(cv=3)
     if hasattr(estimator, "n_splits"):
         estimator.set_params(n_splits=3)
@@ -2265,30 +2260,18 @@
                 estimator.fit(X)
 
 
-<<<<<<< HEAD
-@ignore_warnings(category=FutureWarning)
-def check_classifiers_multilabel_representation_invariance(
-    name, classifier_orig
-):
-    X, y = make_multilabel_classification(n_samples=100, n_features=2,
-                                          n_classes=5, n_labels=3,
-                                          length=50, allow_unlabeled=True,
-                                          random_state=0)
-    X = scale(X)
-=======
-@ignore_warnings(category=(FutureWarning))
+@ignore_warnings(category=FutureWarning)
 def check_classifiers_multilabel_representation_invariance(name, classifier_orig):
-
     X, y = make_multilabel_classification(
         n_samples=100,
-        n_features=20,
+        n_features=2,
         n_classes=5,
         n_labels=3,
         length=50,
         allow_unlabeled=True,
         random_state=0,
     )
->>>>>>> 4797222c
+    X = scale(X)
 
     X_train, y_train = X[:80], y[:80]
     X_test = X[80:]
@@ -2319,7 +2302,6 @@
 
 
 @ignore_warnings(category=FutureWarning)
-<<<<<<< HEAD
 def check_classifiers_multilabel_format_output(name, classifier_orig):
     """Check the output of the response methods for classifiers supporting
     multilabel-indicator targets."""
@@ -2327,10 +2309,15 @@
     set_random_state(classifier)
 
     n_samples, test_size, n_outputs = 100, 25, 5
-    X, y = make_multilabel_classification(n_samples=n_samples, n_features=2,
-                                          n_classes=n_outputs, n_labels=3,
-                                          length=50, allow_unlabeled=True,
-                                          random_state=0)
+    X, y = make_multilabel_classification(
+        n_samples=n_samples,
+        n_features=2,
+        n_classes=n_outputs,
+        n_labels=3,
+        length=50,
+        allow_unlabeled=True,
+        random_state=0,
+    )
     X = scale(X)
 
     X_train, X_test = X[:-test_size], X[-test_size:]
@@ -2366,27 +2353,27 @@
         if isinstance(y_pred, list):
             assert len(y_pred) == n_outputs, (
                 f"When {name}.predict_proba returns a list, the list should "
-                f" be of length n_outputs and contain NumPy arrays. Got length "
+                " be of length n_outputs and contain NumPy arrays. Got length "
                 f"of {len(y_pred)} instead of {n_outputs}."
             )
             for pred in y_pred:
                 assert pred.shape == (test_size, 2), (
                     f"When {name}.predict_proba returns a list, this list "
-                    f"should contain NumPy arrays of shape (n_samples, 2). Got "
+                    "should contain NumPy arrays of shape (n_samples, 2). Got "
                     f"a NumPy array of shape {pred.shape} instead of "
                     f"{(test_size, 2)}."
                 )
                 assert pred.dtype.kind == "f", (
                     f"When {name}.predict_proba returns a list, it should "
-                    f"contain NumPy arrays with floating dtype. Got "
+                    "contain NumPy arrays with floating dtype. Got "
                     f"{pred.dtype} instead."
                 )
                 # check that we have the correct probabilities
                 err_msg = (
                     f"When {name}.predict_proba returns a list, each NumPy "
-                    f"array should contain probabilities for each class and "
-                    f"thus each row should sum to 1 (or close to 1 due to "
-                    f"numerical errors)."
+                    "array should contain probabilities for each class and "
+                    "thus each row should sum to 1 (or close to 1 due to "
+                    "numerical errors)."
                 )
                 assert_allclose(pred.sum(axis=1), 1, err_msg=err_msg)
         elif isinstance(y_pred, np.ndarray):
@@ -2401,14 +2388,14 @@
             )
             err_msg = (
                 f"When {name}.predict_proba returns a NumPy array, this array "
-                f"is expected to provide probabilities of the positive class "
-                f"and should therefore contain values below 1."
+                "is expected to provide probabilities of the positive class "
+                "and should therefore contain values below 1."
             )
             assert_array_less(y_pred, 1, err_msg=err_msg)
         else:
             raise ValueError(
                 f"Unknown returned type {type(y_pred)} by {name}."
-                f"predict_proba. A list or a Numpy array are expected."
+                "predict_proba. A list or a Numpy array are expected."
             )
 
     decision_function_method = getattr(classifier, "decision_function", None)
@@ -2432,12 +2419,7 @@
 
 
 @ignore_warnings(category=FutureWarning)
-def check_estimators_fit_returns_self(
-    name, estimator_orig, readonly_memmap=False
-):
-=======
 def check_estimators_fit_returns_self(name, estimator_orig, readonly_memmap=False):
->>>>>>> 4797222c
     """Check if self is returned when calling fit."""
     X, y = make_blobs(random_state=0, n_samples=21)
     # some want non-negative input
