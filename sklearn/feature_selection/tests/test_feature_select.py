"""
Todo: cross-check the F-value with stats model
"""
import itertools
import warnings

import numpy as np
import pytest
from numpy.testing import assert_allclose
from scipy import sparse, stats

from sklearn.datasets import load_iris, make_classification, make_regression
from sklearn.feature_selection import (
    GenericUnivariateSelect,
    SelectFdr,
    SelectFpr,
    SelectFwe,
    SelectKBest,
    SelectPercentile,
    SelectThreshold,
    chi2,
    f_classif,
    f_oneway,
    f_regression,
    mutual_info_classif,
    mutual_info_regression,
    r_regression,
)
from sklearn.utils import safe_mask
from sklearn.utils._testing import (
    _convert_container,
    assert_almost_equal,
    assert_array_almost_equal,
    assert_array_equal,
    ignore_warnings,
)
from sklearn.utils.fixes import CSR_CONTAINERS

##############################################################################
# Test the score functions


def test_f_oneway_vs_scipy_stats():
    # Test that our f_oneway gives the same result as scipy.stats
    rng = np.random.RandomState(0)
    X1 = rng.randn(10, 3)
    X2 = 1 + rng.randn(10, 3)
    f, pv = stats.f_oneway(X1, X2)
    f2, pv2 = f_oneway(X1, X2)
    assert np.allclose(f, f2)
    assert np.allclose(pv, pv2)


def test_f_oneway_ints():
    # Smoke test f_oneway on integers: that it does raise casting errors
    # with recent numpys
    rng = np.random.RandomState(0)
    X = rng.randint(10, size=(10, 10))
    y = np.arange(10)
    fint, pint = f_oneway(X, y)

    # test that is gives the same result as with float
    f, p = f_oneway(X.astype(float), y)
    assert_array_almost_equal(f, fint, decimal=4)
    assert_array_almost_equal(p, pint, decimal=4)


@pytest.mark.parametrize("csr_container", CSR_CONTAINERS)
def test_f_classif(csr_container):
    # Test whether the F test yields meaningful results
    # on a simple simulated classification problem
    X, y = make_classification(
        n_samples=200,
        n_features=20,
        n_informative=3,
        n_redundant=2,
        n_repeated=0,
        n_classes=8,
        n_clusters_per_class=1,
        flip_y=0.0,
        class_sep=10,
        shuffle=False,
        random_state=0,
    )

    F, pv = f_classif(X, y)
    F_sparse, pv_sparse = f_classif(csr_container(X), y)
    assert (F > 0).all()
    assert (pv > 0).all()
    assert (pv < 1).all()
    assert (pv[:5] < 0.05).all()
    assert (pv[5:] > 1.0e-4).all()
    assert_array_almost_equal(F_sparse, F)
    assert_array_almost_equal(pv_sparse, pv)


@pytest.mark.parametrize("center", [True, False])
def test_r_regression(center):
    X, y = make_regression(
        n_samples=2000, n_features=20, n_informative=5, shuffle=False, random_state=0
    )

    corr_coeffs = r_regression(X, y, center=center)
    assert (-1 < corr_coeffs).all()
    assert (corr_coeffs < 1).all()

    sparse_X = _convert_container(X, "sparse")

    sparse_corr_coeffs = r_regression(sparse_X, y, center=center)
    assert_allclose(sparse_corr_coeffs, corr_coeffs)

    # Testing against numpy for reference
    Z = np.hstack((X, y[:, np.newaxis]))
    correlation_matrix = np.corrcoef(Z, rowvar=False)
    np_corr_coeffs = correlation_matrix[:-1, -1]
    assert_array_almost_equal(np_corr_coeffs, corr_coeffs, decimal=3)


@pytest.mark.parametrize("csr_container", CSR_CONTAINERS)
def test_f_regression(csr_container):
    # Test whether the F test yields meaningful results
    # on a simple simulated regression problem
    X, y = make_regression(
        n_samples=200, n_features=20, n_informative=5, shuffle=False, random_state=0
    )

    F, pv = f_regression(X, y)
    assert (F > 0).all()
    assert (pv > 0).all()
    assert (pv < 1).all()
    assert (pv[:5] < 0.05).all()
    assert (pv[5:] > 1.0e-4).all()

    # with centering, compare with sparse
    F, pv = f_regression(X, y, center=True)
    F_sparse, pv_sparse = f_regression(csr_container(X), y, center=True)
    assert_allclose(F_sparse, F)
    assert_allclose(pv_sparse, pv)

    # again without centering, compare with sparse
    F, pv = f_regression(X, y, center=False)
    F_sparse, pv_sparse = f_regression(csr_container(X), y, center=False)
    assert_allclose(F_sparse, F)
    assert_allclose(pv_sparse, pv)


def test_f_regression_input_dtype():
    # Test whether f_regression returns the same value
    # for any numeric data_type
    rng = np.random.RandomState(0)
    X = rng.rand(10, 20)
    y = np.arange(10).astype(int)

    F1, pv1 = f_regression(X, y)
    F2, pv2 = f_regression(X, y.astype(float))
    assert_allclose(F1, F2, 5)
    assert_allclose(pv1, pv2, 5)


def test_f_regression_center():
    # Test whether f_regression preserves dof according to 'center' argument
    # We use two centered variates so we have a simple relationship between
    # F-score with variates centering and F-score without variates centering.
    # Create toy example
    X = np.arange(-5, 6).reshape(-1, 1)  # X has zero mean
    n_samples = X.size
    Y = np.ones(n_samples)
    Y[::2] *= -1.0
    Y[0] = 0.0  # have Y mean being null

    F1, _ = f_regression(X, Y, center=True)
    F2, _ = f_regression(X, Y, center=False)
    assert_allclose(F1 * (n_samples - 1.0) / (n_samples - 2.0), F2)
    assert_almost_equal(F2[0], 0.232558139)  # value from statsmodels OLS


@pytest.mark.parametrize(
    "X, y, expected_corr_coef, force_finite",
    [
        (
            # A feature in X is constant - forcing finite
            np.array([[2, 1], [2, 0], [2, 10], [2, 4]]),
            np.array([0, 1, 1, 0]),
            np.array([0.0, 0.32075]),
            True,
        ),
        (
            # The target y is constant - forcing finite
            np.array([[5, 1], [3, 0], [2, 10], [8, 4]]),
            np.array([0, 0, 0, 0]),
            np.array([0.0, 0.0]),
            True,
        ),
        (
            # A feature in X is constant - not forcing finite
            np.array([[2, 1], [2, 0], [2, 10], [2, 4]]),
            np.array([0, 1, 1, 0]),
            np.array([np.nan, 0.32075]),
            False,
        ),
        (
            # The target y is constant - not forcing finite
            np.array([[5, 1], [3, 0], [2, 10], [8, 4]]),
            np.array([0, 0, 0, 0]),
            np.array([np.nan, np.nan]),
            False,
        ),
    ],
)
def test_r_regression_force_finite(X, y, expected_corr_coef, force_finite):
    """Check the behaviour of `force_finite` for some corner cases with `r_regression`.

    Non-regression test for:
    https://github.com/scikit-learn/scikit-learn/issues/15672
    """
    with warnings.catch_warnings():
        warnings.simplefilter("error", RuntimeWarning)
        corr_coef = r_regression(X, y, force_finite=force_finite)
    np.testing.assert_array_almost_equal(corr_coef, expected_corr_coef)


@pytest.mark.parametrize(
    "X, y, expected_f_statistic, expected_p_values, force_finite",
    [
        (
            # A feature in X is constant - forcing finite
            np.array([[2, 1], [2, 0], [2, 10], [2, 4]]),
            np.array([0, 1, 1, 0]),
            np.array([0.0, 0.2293578]),
            np.array([1.0, 0.67924985]),
            True,
        ),
        (
            # The target y is constant - forcing finite
            np.array([[5, 1], [3, 0], [2, 10], [8, 4]]),
            np.array([0, 0, 0, 0]),
            np.array([0.0, 0.0]),
            np.array([1.0, 1.0]),
            True,
        ),
        (
            # Feature in X correlated with y - forcing finite
            np.array([[0, 1], [1, 0], [2, 10], [3, 4]]),
            np.array([0, 1, 2, 3]),
            np.array([np.finfo(np.float64).max, 0.845433]),
            np.array([0.0, 0.454913]),
            True,
        ),
        (
            # Feature in X anti-correlated with y - forcing finite
            np.array([[3, 1], [2, 0], [1, 10], [0, 4]]),
            np.array([0, 1, 2, 3]),
            np.array([np.finfo(np.float64).max, 0.845433]),
            np.array([0.0, 0.454913]),
            True,
        ),
        (
            # A feature in X is constant - not forcing finite
            np.array([[2, 1], [2, 0], [2, 10], [2, 4]]),
            np.array([0, 1, 1, 0]),
            np.array([np.nan, 0.2293578]),
            np.array([np.nan, 0.67924985]),
            False,
        ),
        (
            # The target y is constant - not forcing finite
            np.array([[5, 1], [3, 0], [2, 10], [8, 4]]),
            np.array([0, 0, 0, 0]),
            np.array([np.nan, np.nan]),
            np.array([np.nan, np.nan]),
            False,
        ),
        (
            # Feature in X correlated with y - not forcing finite
            np.array([[0, 1], [1, 0], [2, 10], [3, 4]]),
            np.array([0, 1, 2, 3]),
            np.array([np.inf, 0.845433]),
            np.array([0.0, 0.454913]),
            False,
        ),
        (
            # Feature in X anti-correlated with y - not forcing finite
            np.array([[3, 1], [2, 0], [1, 10], [0, 4]]),
            np.array([0, 1, 2, 3]),
            np.array([np.inf, 0.845433]),
            np.array([0.0, 0.454913]),
            False,
        ),
    ],
)
def test_f_regression_corner_case(
    X, y, expected_f_statistic, expected_p_values, force_finite
):
    """Check the behaviour of `force_finite` for some corner cases with `f_regression`.

    Non-regression test for:
    https://github.com/scikit-learn/scikit-learn/issues/15672
    """
    with warnings.catch_warnings():
        warnings.simplefilter("error", RuntimeWarning)
        f_statistic, p_values = f_regression(X, y, force_finite=force_finite)
    np.testing.assert_array_almost_equal(f_statistic, expected_f_statistic)
    np.testing.assert_array_almost_equal(p_values, expected_p_values)


def test_f_classif_multi_class():
    # Test whether the F test yields meaningful results
    # on a simple simulated classification problem
    X, y = make_classification(
        n_samples=200,
        n_features=20,
        n_informative=3,
        n_redundant=2,
        n_repeated=0,
        n_classes=8,
        n_clusters_per_class=1,
        flip_y=0.0,
        class_sep=10,
        shuffle=False,
        random_state=0,
    )

    F, pv = f_classif(X, y)
    assert (F > 0).all()
    assert (pv > 0).all()
    assert (pv < 1).all()
    assert (pv[:5] < 0.05).all()
    assert (pv[5:] > 1.0e-4).all()


def test_select_percentile_classif():
    # Test whether the relative univariate feature selection
    # gets the correct items in a simple classification problem
    # with the percentile heuristic
    X, y = make_classification(
        n_samples=200,
        n_features=20,
        n_informative=3,
        n_redundant=2,
        n_repeated=0,
        n_classes=8,
        n_clusters_per_class=1,
        flip_y=0.0,
        class_sep=10,
        shuffle=False,
        random_state=0,
    )

    univariate_filter = SelectPercentile(f_classif, percentile=25)
    X_r = univariate_filter.fit(X, y).transform(X)
    X_r2 = (
        GenericUnivariateSelect(f_classif, mode="percentile", param=25)
        .fit(X, y)
        .transform(X)
    )
    assert_array_equal(X_r, X_r2)
    support = univariate_filter.get_support()
    gtruth = np.zeros(20)
    gtruth[:5] = 1
    assert_array_equal(support, gtruth)


@pytest.mark.parametrize("csr_container", CSR_CONTAINERS)
def test_select_percentile_classif_sparse(csr_container):
    # Test whether the relative univariate feature selection
    # gets the correct items in a simple classification problem
    # with the percentile heuristic
    X, y = make_classification(
        n_samples=200,
        n_features=20,
        n_informative=3,
        n_redundant=2,
        n_repeated=0,
        n_classes=8,
        n_clusters_per_class=1,
        flip_y=0.0,
        class_sep=10,
        shuffle=False,
        random_state=0,
    )
    X = csr_container(X)
    univariate_filter = SelectPercentile(f_classif, percentile=25)
    X_r = univariate_filter.fit(X, y).transform(X)
    X_r2 = (
        GenericUnivariateSelect(f_classif, mode="percentile", param=25)
        .fit(X, y)
        .transform(X)
    )
    assert_array_equal(X_r.toarray(), X_r2.toarray())
    support = univariate_filter.get_support()
    gtruth = np.zeros(20)
    gtruth[:5] = 1
    assert_array_equal(support, gtruth)

    X_r2inv = univariate_filter.inverse_transform(X_r2)
    assert sparse.issparse(X_r2inv)
    support_mask = safe_mask(X_r2inv, support)
    assert X_r2inv.shape == X.shape
    assert_array_equal(X_r2inv[:, support_mask].toarray(), X_r.toarray())
    # Check other columns are empty
    assert X_r2inv.nnz == X_r.nnz


##############################################################################
# Test univariate selection in classification settings


def test_select_kbest_classif():
    # Test whether the relative univariate feature selection
    # gets the correct items in a simple classification problem
    # with the k best heuristic
    X, y = make_classification(
        n_samples=200,
        n_features=20,
        n_informative=3,
        n_redundant=2,
        n_repeated=0,
        n_classes=8,
        n_clusters_per_class=1,
        flip_y=0.0,
        class_sep=10,
        shuffle=False,
        random_state=0,
    )

    univariate_filter = SelectKBest(f_classif, k=5)
    X_r = univariate_filter.fit(X, y).transform(X)
    X_r2 = (
        GenericUnivariateSelect(f_classif, mode="k_best", param=5)
        .fit(X, y)
        .transform(X)
    )
    assert_array_equal(X_r, X_r2)
    support = univariate_filter.get_support()
    gtruth = np.zeros(20)
    gtruth[:5] = 1
    assert_array_equal(support, gtruth)


def test_select_kbest_all():
    # Test whether k="all" correctly returns all features.
    X, y = make_classification(
        n_samples=20, n_features=10, shuffle=False, random_state=0
    )

    univariate_filter = SelectKBest(f_classif, k="all")
    X_r = univariate_filter.fit(X, y).transform(X)
    assert_array_equal(X, X_r)
    # Non-regression test for:
    # https://github.com/scikit-learn/scikit-learn/issues/24949
    X_r2 = (
        GenericUnivariateSelect(f_classif, mode="k_best", param="all")
        .fit(X, y)
        .transform(X)
    )
    assert_array_equal(X_r, X_r2)


@pytest.mark.parametrize("dtype_in", [np.float32, np.float64])
def test_select_kbest_zero(dtype_in):
    # Test whether k=0 correctly returns no features.
    X, y = make_classification(
        n_samples=20, n_features=10, shuffle=False, random_state=0
    )
    X = X.astype(dtype_in)

    univariate_filter = SelectKBest(f_classif, k=0)
    univariate_filter.fit(X, y)
    support = univariate_filter.get_support()
    gtruth = np.zeros(10, dtype=bool)
    assert_array_equal(support, gtruth)
    with pytest.warns(UserWarning, match="No features were selected"):
        X_selected = univariate_filter.transform(X)
    assert X_selected.shape == (20, 0)
    assert X_selected.dtype == dtype_in


def test_select_heuristics_classif():
    # Test whether the relative univariate feature selection
    # gets the correct items in a simple classification problem
    # with the fdr, fwe and fpr heuristics
    X, y = make_classification(
        n_samples=200,
        n_features=20,
        n_informative=3,
        n_redundant=2,
        n_repeated=0,
        n_classes=8,
        n_clusters_per_class=1,
        flip_y=0.0,
        class_sep=10,
        shuffle=False,
        random_state=0,
    )

    univariate_filter = SelectFwe(f_classif, alpha=0.01)
    X_r = univariate_filter.fit(X, y).transform(X)
    gtruth = np.zeros(20)
    gtruth[:5] = 1
    for mode in ["fdr", "fpr", "fwe"]:
        X_r2 = (
            GenericUnivariateSelect(f_classif, mode=mode, param=0.01)
            .fit(X, y)
            .transform(X)
        )
        assert_array_equal(X_r, X_r2)
        support = univariate_filter.get_support()
        assert_allclose(support, gtruth)


##############################################################################
# Test univariate selection in regression settings


def assert_best_scores_kept(score_filter):
    scores = score_filter.scores_
    support = score_filter.get_support()
    assert_allclose(np.sort(scores[support]), np.sort(scores)[-support.sum() :])


def test_select_percentile_regression():
    # Test whether the relative univariate feature selection
    # gets the correct items in a simple regression problem
    # with the percentile heuristic
    X, y = make_regression(
        n_samples=200, n_features=20, n_informative=5, shuffle=False, random_state=0
    )

    univariate_filter = SelectPercentile(f_regression, percentile=25)
    X_r = univariate_filter.fit(X, y).transform(X)
    assert_best_scores_kept(univariate_filter)
    X_r2 = (
        GenericUnivariateSelect(f_regression, mode="percentile", param=25)
        .fit(X, y)
        .transform(X)
    )
    assert_array_equal(X_r, X_r2)
    support = univariate_filter.get_support()
    gtruth = np.zeros(20)
    gtruth[:5] = 1
    assert_array_equal(support, gtruth)
    X_2 = X.copy()
    X_2[:, np.logical_not(support)] = 0
    assert_array_equal(X_2, univariate_filter.inverse_transform(X_r))
    # Check inverse_transform respects dtype
    assert_array_equal(
        X_2.astype(bool), univariate_filter.inverse_transform(X_r.astype(bool))
    )


def test_select_percentile_regression_full():
    # Test whether the relative univariate feature selection
    # selects all features when '100%' is asked.
    X, y = make_regression(
        n_samples=200, n_features=20, n_informative=5, shuffle=False, random_state=0
    )

    univariate_filter = SelectPercentile(f_regression, percentile=100)
    X_r = univariate_filter.fit(X, y).transform(X)
    assert_best_scores_kept(univariate_filter)
    X_r2 = (
        GenericUnivariateSelect(f_regression, mode="percentile", param=100)
        .fit(X, y)
        .transform(X)
    )
    assert_array_equal(X_r, X_r2)
    support = univariate_filter.get_support()
    gtruth = np.ones(20)
    assert_array_equal(support, gtruth)


def test_select_kbest_regression():
    # Test whether the relative univariate feature selection
    # gets the correct items in a simple regression problem
    # with the k best heuristic
    X, y = make_regression(
        n_samples=200,
        n_features=20,
        n_informative=5,
        shuffle=False,
        random_state=0,
        noise=10,
    )

    univariate_filter = SelectKBest(f_regression, k=5)
    X_r = univariate_filter.fit(X, y).transform(X)
    assert_best_scores_kept(univariate_filter)
    X_r2 = (
        GenericUnivariateSelect(f_regression, mode="k_best", param=5)
        .fit(X, y)
        .transform(X)
    )
    assert_array_equal(X_r, X_r2)
    support = univariate_filter.get_support()
    gtruth = np.zeros(20)
    gtruth[:5] = 1
    assert_array_equal(support, gtruth)


def test_select_heuristics_regression():
    # Test whether the relative univariate feature selection
    # gets the correct items in a simple regression problem
    # with the fpr, fdr or fwe heuristics
    X, y = make_regression(
        n_samples=200,
        n_features=20,
        n_informative=5,
        shuffle=False,
        random_state=0,
        noise=10,
    )

    univariate_filter = SelectFpr(f_regression, alpha=0.01)
    X_r = univariate_filter.fit(X, y).transform(X)
    gtruth = np.zeros(20)
    gtruth[:5] = 1
    for mode in ["fdr", "fpr", "fwe"]:
        X_r2 = (
            GenericUnivariateSelect(f_regression, mode=mode, param=0.01)
            .fit(X, y)
            .transform(X)
        )
        assert_array_equal(X_r, X_r2)
        support = univariate_filter.get_support()
        assert_array_equal(support[:5], np.ones((5,), dtype=bool))
        assert np.sum(support[5:] == 1) < 3


def test_boundary_case_ch2():
    # Test boundary case, and always aim to select 1 feature.
    X = np.array([[10, 20], [20, 20], [20, 30]])
    y = np.array([[1], [0], [0]])
    scores, pvalues = chi2(X, y)
    assert_array_almost_equal(scores, np.array([4.0, 0.71428571]))
    assert_array_almost_equal(pvalues, np.array([0.04550026, 0.39802472]))

    filter_fdr = SelectFdr(chi2, alpha=0.1)
    filter_fdr.fit(X, y)
    support_fdr = filter_fdr.get_support()
    assert_array_equal(support_fdr, np.array([True, False]))

    filter_kbest = SelectKBest(chi2, k=1)
    filter_kbest.fit(X, y)
    support_kbest = filter_kbest.get_support()
    assert_array_equal(support_kbest, np.array([True, False]))

    filter_percentile = SelectPercentile(chi2, percentile=50)
    filter_percentile.fit(X, y)
    support_percentile = filter_percentile.get_support()
    assert_array_equal(support_percentile, np.array([True, False]))

    filter_fpr = SelectFpr(chi2, alpha=0.1)
    filter_fpr.fit(X, y)
    support_fpr = filter_fpr.get_support()
    assert_array_equal(support_fpr, np.array([True, False]))

    filter_fwe = SelectFwe(chi2, alpha=0.1)
    filter_fwe.fit(X, y)
    support_fwe = filter_fwe.get_support()
    assert_array_equal(support_fwe, np.array([True, False]))


@pytest.mark.parametrize("alpha", [0.001, 0.01, 0.1])
@pytest.mark.parametrize("n_informative", [1, 5, 10])
def test_select_fdr_regression(alpha, n_informative):
    # Test that fdr heuristic actually has low FDR.
    def single_fdr(alpha, n_informative, random_state):
        X, y = make_regression(
            n_samples=150,
            n_features=20,
            n_informative=n_informative,
            shuffle=False,
            random_state=random_state,
            noise=10,
        )

        with warnings.catch_warnings(record=True):
            # Warnings can be raised when no features are selected
            # (low alpha or very noisy data)
            univariate_filter = SelectFdr(f_regression, alpha=alpha)
            X_r = univariate_filter.fit(X, y).transform(X)
            X_r2 = (
                GenericUnivariateSelect(f_regression, mode="fdr", param=alpha)
                .fit(X, y)
                .transform(X)
            )

        assert_array_equal(X_r, X_r2)
        support = univariate_filter.get_support()
        num_false_positives = np.sum(support[n_informative:] == 1)
        num_true_positives = np.sum(support[:n_informative] == 1)

        if num_false_positives == 0:
            return 0.0
        false_discovery_rate = num_false_positives / (
            num_true_positives + num_false_positives
        )
        return false_discovery_rate

    # As per Benjamini-Hochberg, the expected false discovery rate
    # should be lower than alpha:
    # FDR = E(FP / (TP + FP)) <= alpha
    false_discovery_rate = np.mean(
        [single_fdr(alpha, n_informative, random_state) for random_state in range(100)]
    )
    assert alpha >= false_discovery_rate

    # Make sure that the empirical false discovery rate increases
    # with alpha:
    if false_discovery_rate != 0:
        assert false_discovery_rate > alpha / 10


def test_select_fwe_regression():
    # Test whether the relative univariate feature selection
    # gets the correct items in a simple regression problem
    # with the fwe heuristic
    X, y = make_regression(
        n_samples=200, n_features=20, n_informative=5, shuffle=False, random_state=0
    )

    univariate_filter = SelectFwe(f_regression, alpha=0.01)
    X_r = univariate_filter.fit(X, y).transform(X)
    X_r2 = (
        GenericUnivariateSelect(f_regression, mode="fwe", param=0.01)
        .fit(X, y)
        .transform(X)
    )
    assert_array_equal(X_r, X_r2)
    support = univariate_filter.get_support()
    gtruth = np.zeros(20)
    gtruth[:5] = 1
    assert_array_equal(support[:5], np.ones((5,), dtype=bool))
    assert np.sum(support[5:] == 1) < 2


def test_selectkbest_tiebreaking():
    # Test whether SelectKBest actually selects k features in case of ties.
    # Prior to 0.11, SelectKBest would return more features than requested.
    Xs = [[0, 1, 1], [0, 0, 1], [1, 0, 0], [1, 1, 0]]
    y = [1]
    dummy_score = lambda X, y: (X[0], X[0])
    for X in Xs:
        sel = SelectKBest(dummy_score, k=1)
        X1 = ignore_warnings(sel.fit_transform)([X], y)
        assert X1.shape[1] == 1
        assert_best_scores_kept(sel)

        sel = SelectKBest(dummy_score, k=2)
        X2 = ignore_warnings(sel.fit_transform)([X], y)
        assert X2.shape[1] == 2
        assert_best_scores_kept(sel)


def test_selectpercentile_tiebreaking():
    # Test if SelectPercentile selects the right n_features in case of ties.
    Xs = [[0, 1, 1], [0, 0, 1], [1, 0, 0], [1, 1, 0]]
    y = [1]
    dummy_score = lambda X, y: (X[0], X[0])
    for X in Xs:
        sel = SelectPercentile(dummy_score, percentile=34)
        X1 = ignore_warnings(sel.fit_transform)([X], y)
        assert X1.shape[1] == 1
        assert_best_scores_kept(sel)

        sel = SelectPercentile(dummy_score, percentile=67)
        X2 = ignore_warnings(sel.fit_transform)([X], y)
        assert X2.shape[1] == 2
        assert_best_scores_kept(sel)


def test_tied_pvalues():
    # Test whether k-best and percentiles work with tied pvalues from chi2.
    # chi2 will return the same p-values for the following features, but it
    # will return different scores.
    X0 = np.array([[10000, 9999, 9998], [1, 1, 1]])
    y = [0, 1]

    for perm in itertools.permutations((0, 1, 2)):
        X = X0[:, perm]
        Xt = SelectKBest(chi2, k=2).fit_transform(X, y)
        assert Xt.shape == (2, 2)
        assert 9998 not in Xt

        Xt = SelectPercentile(chi2, percentile=67).fit_transform(X, y)
        assert Xt.shape == (2, 2)
        assert 9998 not in Xt


def test_scorefunc_multilabel():
    # Test whether k-best and percentiles works with multilabels with chi2.

    X = np.array([[10000, 9999, 0], [100, 9999, 0], [1000, 99, 0]])
    y = [[1, 1], [0, 1], [1, 0]]

    Xt = SelectKBest(chi2, k=2).fit_transform(X, y)
    assert Xt.shape == (3, 2)
    assert 0 not in Xt

    Xt = SelectPercentile(chi2, percentile=67).fit_transform(X, y)
    assert Xt.shape == (3, 2)
    assert 0 not in Xt


def test_tied_scores():
    # Test for stable sorting in k-best with tied scores.
    X_train = np.array([[0, 0, 0], [1, 1, 1]])
    y_train = [0, 1]

    for n_features in [1, 2, 3]:
        sel = SelectKBest(chi2, k=n_features).fit(X_train, y_train)
        X_test = sel.transform([[0, 1, 2]])
        assert_array_equal(X_test[0], np.arange(3)[-n_features:])


def test_nans():
    # Assert that SelectKBest and SelectPercentile can handle NaNs.
    # First feature has zero variance to confuse f_classif (ANOVA) and
    # make it return a NaN.
    X = [[0, 1, 0], [0, -1, -1], [0, 0.5, 0.5]]
    y = [1, 0, 1]

    for select in (
        SelectKBest(f_classif, k=2),
        SelectPercentile(f_classif, percentile=67),
    ):
        ignore_warnings(select.fit)(X, y)
        assert_array_equal(select.get_support(indices=True), np.array([1, 2]))


def test_invalid_k():
    X = [[0, 1, 0], [0, -1, -1], [0, 0.5, 0.5]]
    y = [1, 0, 1]

    msg = "k=4 is greater than n_features=3. All the features will be returned."
    with pytest.warns(UserWarning, match=msg):
        SelectKBest(k=4).fit(X, y)
    with pytest.warns(UserWarning, match=msg):
        GenericUnivariateSelect(mode="k_best", param=4).fit(X, y)


def test_f_classif_constant_feature():
    # Test that f_classif warns if a feature is constant throughout.

    X, y = make_classification(n_samples=10, n_features=5)
    X[:, 0] = 2.0
    with pytest.warns(UserWarning):
        f_classif(X, y)


def test_no_feature_selected():
    rng = np.random.RandomState(0)

    # Generate random uncorrelated data: a strict univariate test should
    # rejects all the features
    X = rng.rand(40, 10)
    y = rng.randint(0, 4, size=40)
    strict_selectors = [
        SelectFwe(alpha=0.01).fit(X, y),
        SelectFdr(alpha=0.01).fit(X, y),
        SelectFpr(alpha=0.01).fit(X, y),
        SelectPercentile(percentile=0).fit(X, y),
        SelectKBest(k=0).fit(X, y),
    ]
    for selector in strict_selectors:
        assert_array_equal(selector.get_support(), np.zeros(10))
        with pytest.warns(UserWarning, match="No features were selected"):
            X_selected = selector.transform(X)
        assert X_selected.shape == (40, 0)


def test_mutual_info_classif():
    X, y = make_classification(
        n_samples=100,
        n_features=5,
        n_informative=1,
        n_redundant=1,
        n_repeated=0,
        n_classes=2,
        n_clusters_per_class=1,
        flip_y=0.0,
        class_sep=10,
        shuffle=False,
        random_state=0,
    )

    # Test in KBest mode.
    univariate_filter = SelectKBest(mutual_info_classif, k=2)
    X_r = univariate_filter.fit(X, y).transform(X)
    X_r2 = (
        GenericUnivariateSelect(mutual_info_classif, mode="k_best", param=2)
        .fit(X, y)
        .transform(X)
    )
    assert_array_equal(X_r, X_r2)
    support = univariate_filter.get_support()
    gtruth = np.zeros(5)
    gtruth[:2] = 1
    assert_array_equal(support, gtruth)

    # Test in Percentile mode.
    univariate_filter = SelectPercentile(mutual_info_classif, percentile=40)
    X_r = univariate_filter.fit(X, y).transform(X)
    X_r2 = (
        GenericUnivariateSelect(mutual_info_classif, mode="percentile", param=40)
        .fit(X, y)
        .transform(X)
    )
    assert_array_equal(X_r, X_r2)
    support = univariate_filter.get_support()
    gtruth = np.zeros(5)
    gtruth[:2] = 1
    assert_array_equal(support, gtruth)


def test_mutual_info_regression():
    X, y = make_regression(
        n_samples=100,
        n_features=10,
        n_informative=2,
        shuffle=False,
        random_state=0,
        noise=10,
    )

    # Test in KBest mode.
    univariate_filter = SelectKBest(mutual_info_regression, k=2)
    X_r = univariate_filter.fit(X, y).transform(X)
    assert_best_scores_kept(univariate_filter)
    X_r2 = (
        GenericUnivariateSelect(mutual_info_regression, mode="k_best", param=2)
        .fit(X, y)
        .transform(X)
    )
    assert_array_equal(X_r, X_r2)
    support = univariate_filter.get_support()
    gtruth = np.zeros(10)
    gtruth[:2] = 1
    assert_array_equal(support, gtruth)

    # Test in Percentile mode.
    univariate_filter = SelectPercentile(mutual_info_regression, percentile=20)
    X_r = univariate_filter.fit(X, y).transform(X)
    X_r2 = (
        GenericUnivariateSelect(mutual_info_regression, mode="percentile", param=20)
        .fit(X, y)
        .transform(X)
    )
    assert_array_equal(X_r, X_r2)
    support = univariate_filter.get_support()
    gtruth = np.zeros(10)
    gtruth[:2] = 1
    assert_array_equal(support, gtruth)


def test_dataframe_output_dtypes():
    """Check that the output datafarme dtypes are the same as the input.

    Non-regression test for gh-24860.
    """
    pd = pytest.importorskip("pandas")

    X, y = load_iris(return_X_y=True, as_frame=True)
    X = X.astype(
        {
            "petal length (cm)": np.float32,
            "petal width (cm)": np.float64,
        }
    )
    X["petal_width_binned"] = pd.cut(X["petal width (cm)"], bins=10)

    column_order = X.columns

    def selector(X, y):
        ranking = {
            "sepal length (cm)": 1,
            "sepal width (cm)": 2,
            "petal length (cm)": 3,
            "petal width (cm)": 4,
            "petal_width_binned": 5,
        }
        return np.asarray([ranking[name] for name in column_order])

    univariate_filter = SelectKBest(selector, k=3).set_output(transform="pandas")
    output = univariate_filter.fit_transform(X, y)

    assert_array_equal(
        output.columns, ["petal length (cm)", "petal width (cm)", "petal_width_binned"]
    )
    for name, dtype in output.dtypes.items():
        assert dtype == X.dtypes[name]


@pytest.mark.parametrize(
    "selector",
    [
        SelectKBest(k=4),
        SelectPercentile(percentile=80),
<<<<<<< HEAD
        SelectThreshold(threshold=0.5),
        GenericUnivariateSelect(mode="k_best", param=4),
        GenericUnivariateSelect(mode="percentile", param=80),
        GenericUnivariateSelect(mode="threshold", param=0.5),
=======
        GenericUnivariateSelect(mode="k_best", param=4),
        GenericUnivariateSelect(mode="percentile", param=80),
>>>>>>> 7e9e9beb
    ],
)
def test_unsupervised_filter(selector):
    """Check support for unsupervised feature selection for the filter that could
    require only `X`.
    """
    rng = np.random.RandomState(0)
    X = rng.randn(10, 5)

    def score_func(X, y=None):
        return np.array([1, 1, 1, 1, 0])

    selector.set_params(score_func=score_func)
    selector.fit(X)
    X_trans = selector.transform(X)
    assert_allclose(X_trans, X[:, :4])
    X_trans = selector.fit_transform(X)
<<<<<<< HEAD
    assert_allclose(X_trans, X[:, :4])


def test_select_threshold():
    """Check the behaviour of `SelectThreshold`."""
    X, y = make_classification(
        n_samples=1_000,
        n_features=4,
        shuffle=False,
        n_redundant=0,
        n_clusters_per_class=1,
        class_sep=1_000,  # make sure to be robust to random seed
        flip_y=0,
        hypercube=False,
        random_state=0,
    )
    selector = SelectThreshold(score_func=mutual_info_classif, threshold=0.5).fit(X, y)
    assert isinstance(selector.scores_, np.ndarray)
    assert np.logical_and(selector.scores_ >= 0, selector.scores_ <= 1).all()
    X_trans = selector.transform(X)
    assert_allclose(X_trans, X[:, :2])
    X_trans = selector.fit_transform(X, y)
    assert_allclose(X_trans, X[:, :2])
=======
    assert_allclose(X_trans, X[:, :4])
>>>>>>> 7e9e9beb
<|MERGE_RESOLUTION|>--- conflicted
+++ resolved
@@ -996,15 +996,10 @@
     [
         SelectKBest(k=4),
         SelectPercentile(percentile=80),
-<<<<<<< HEAD
         SelectThreshold(threshold=0.5),
         GenericUnivariateSelect(mode="k_best", param=4),
         GenericUnivariateSelect(mode="percentile", param=80),
         GenericUnivariateSelect(mode="threshold", param=0.5),
-=======
-        GenericUnivariateSelect(mode="k_best", param=4),
-        GenericUnivariateSelect(mode="percentile", param=80),
->>>>>>> 7e9e9beb
     ],
 )
 def test_unsupervised_filter(selector):
@@ -1022,7 +1017,6 @@
     X_trans = selector.transform(X)
     assert_allclose(X_trans, X[:, :4])
     X_trans = selector.fit_transform(X)
-<<<<<<< HEAD
     assert_allclose(X_trans, X[:, :4])
 
 
@@ -1045,7 +1039,4 @@
     X_trans = selector.transform(X)
     assert_allclose(X_trans, X[:, :2])
     X_trans = selector.fit_transform(X, y)
-    assert_allclose(X_trans, X[:, :2])
-=======
-    assert_allclose(X_trans, X[:, :4])
->>>>>>> 7e9e9beb
+    assert_allclose(X_trans, X[:, :2])