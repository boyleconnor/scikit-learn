--- conflicted
+++ resolved
@@ -17,8 +17,6 @@
 from ..preprocessing._data import _handle_zeros_in_scale
 from ..utils import check_random_state
 from ..utils.optimize import _check_optimize_result
-
-GPR_CHOLESKY_LOWER = True
 
 GPR_CHOLESKY_LOWER = True
 
@@ -137,13 +135,6 @@
 
     log_marginal_likelihood_value_ : float
         The log-marginal-likelihood of ``self.kernel_.theta``.
-
-    References
-    ----------
-    .. [1] `Rasmussen, Carl Edward.
-       "Gaussian processes in machine learning."
-       Summer school on machine learning. Springer, Berlin, Heidelberg, 2003
-       <http://www.gaussianprocess.org/gpml/chapters/RW.pdf>`_.
 
     References
     ----------
@@ -377,11 +368,7 @@
         else:  # Predict based on GP posterior
             # Alg 2.1, page 19, line 4 -> f*_bar = K(X_test, X_train) . alpha
             K_trans = self.kernel_(X, self.X_train_)
-<<<<<<< HEAD
-            y_mean = K_trans.dot(self.alpha_)
-=======
             y_mean = K_trans @ self.alpha_
->>>>>>> 963a88f7
 
             # undo normalisation
             y_mean = self._y_train_std * y_mean + self._y_train_mean
@@ -394,11 +381,7 @@
 
             if return_cov:
                 # Alg 2.1, page 19, line 6 -> K(X_test, X_test) - v^T. v
-<<<<<<< HEAD
-                y_cov = self.kernel_(X) - V.T.dot(V)
-=======
                 y_cov = self.kernel_(X) - V.T @ V
->>>>>>> 963a88f7
 
                 # undo normalisation
                 y_cov = y_cov * self._y_train_std**2
@@ -534,12 +517,6 @@
 
         # Alg 2.1, page 19, line 7
         # -0.5 . y^T . alpha - sum(log(diag(L))) - n_samples / 2 log(2*pi)
-<<<<<<< HEAD
-        log_likelihood_dims = -0.5 * np.einsum("ik,ik->k", y_train, alpha)
-        log_likelihood_dims -= np.log(np.diag(L)).sum()
-        log_likelihood_dims -= K.shape[0] / 2 * np.log(2 * np.pi)
-        log_likelihood = log_likelihood_dims.sum(-1)  # sum over dimensions
-=======
         # y is originally thought to be a (1, n_samples) row vector. However,
         # in multioutputs, y is of shape (n_samples, 2) and we need to compute
         # y^T . alpha for each output, independently using einsum. Thus, it
@@ -553,26 +530,10 @@
         log_likelihood_dims -= K.shape[0] / 2 * np.log(2 * np.pi)
         # the log likehood is sum-up across the outputs
         log_likelihood = log_likelihood_dims.sum(axis=-1)
->>>>>>> 963a88f7
 
         if eval_gradient:
             # Eq. 5.9, p. 114, and footnote 5 in p. 114
             # 0.5 * trace((alpha . alpha^T - K^-1) . K_gradient)
-<<<<<<< HEAD
-            # compute most inner term
-            inner_term = np.einsum("ik,jk->ijk", alpha, alpha)
-            # compute K^-1
-            inner_term -= cho_solve(
-                (L, GPR_CHOLESKY_LOWER), np.eye(K.shape[0]),
-                check_finite=False
-            )[:, :, np.newaxis]
-            # Since we are interested about the trace of
-            # inner_term.dot(K_gradient), we don't explicitly compute the
-            # matrix-by-matrix operation and instead use an einsum
-            log_likelihood_gradient_dims = \
-                0.5 * np.einsum("ijl,jik->kl", inner_term, K_gradient)
-            log_likelihood_gradient = log_likelihood_gradient_dims.sum(-1)
-=======
             # alpha is supposed to be a vector of (n_samples,) elements. With
             # multioutputs, alpha is a matrix of size (n_samples, n_outputs).
             # Therefore, we want to construct a matrix of
@@ -604,7 +565,6 @@
             )
             # the log likehood gradient is the sum-up across the outputs
             log_likelihood_gradient = log_likelihood_gradient_dims.sum(axis=-1)
->>>>>>> 963a88f7
 
         if eval_gradient:
             return log_likelihood, log_likelihood_gradient
