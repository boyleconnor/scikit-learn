--- conflicted
+++ resolved
@@ -43,11 +43,6 @@
 multioutput_regression_data = (make_regression(n_targets=2, random_state=0), 2)
 
 
-<<<<<<< HEAD
-@pytest.mark.filterwarnings('ignore:Default solver will be changed ')  # 0.22
-=======
-@pytest.mark.filterwarnings('ignore:Default multi_class will be')  # 0.22
->>>>>>> 91e019df
 @pytest.mark.parametrize('Estimator, method, data', [
     (GradientBoostingClassifier, 'recursion', binary_classification_data),
     (GradientBoostingClassifier, 'recursion', multiclass_classification_data),
@@ -517,11 +512,6 @@
       {'features': [0, 1, 2], 'feature_names': ['a', 'b', 'a']},
       'feature_names should not contain duplicates')]
 )
-<<<<<<< HEAD
-@pytest.mark.filterwarnings('ignore:Default solver will be changed ')  # 0.22
-=======
-@pytest.mark.filterwarnings('ignore:Default multi_class will be')  # 0.22
->>>>>>> 91e019df
 def test_plot_partial_dependence_error(pyplot, data, params, err_msg):
     X, y = data
     estimator = LinearRegression().fit(X, y)
