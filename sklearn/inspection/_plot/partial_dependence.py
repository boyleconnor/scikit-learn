--- conflicted
+++ resolved
@@ -1175,11 +1175,7 @@
         else:
             ax.set_yticklabels([])
 
-<<<<<<< HEAD
-        if line_kw.get("label", None) and kind != "individual":
-=======
         if pd_line_kw.get("label", None) and self.kind != "individual":
->>>>>>> b07b2273
             ax.legend()
 
     def _plot_two_way_partial_dependence(
@@ -1323,7 +1319,6 @@
         import matplotlib.pyplot as plt  # noqa
         from matplotlib.gridspec import GridSpecFromSubplotSpec  # noqa
 
-<<<<<<< HEAD
         if isinstance(self.kind, str):
             kind = [self.kind] * len(self.features)
         else:
@@ -1336,7 +1331,7 @@
                 f"{len(kind)} element(s) and `features` contains "
                 f"{len(self.features)} element(s)."
             )
-=======
+
         if line_kw is None:
             line_kw = {}
         if ice_lines_kw is None:
@@ -1345,7 +1340,6 @@
             pd_line_kw = {}
         if contour_kw is None:
             contour_kw = {}
->>>>>>> b07b2273
 
         if ax is None:
             _, ax = plt.subplots()
@@ -1355,28 +1349,6 @@
         default_contour_kws = {"alpha": 0.75}
         contour_kw = {**default_contour_kws, **contour_kw}
 
-<<<<<<< HEAD
-=======
-        default_line_kws = {
-            "color": "C0",
-            "label": "average" if self.kind == "both" else None,
-        }
-        if self.kind in ("individual", "both"):
-            default_ice_lines_kws = {"alpha": 0.3, "linewidth": 0.5}
-        else:
-            default_ice_lines_kws = {}
-
-        ice_lines_kw = {
-            **default_line_kws,
-            **line_kw,
-            **default_ice_lines_kws,
-            **ice_lines_kw,
-        }
-        del ice_lines_kw["label"]
-
-        pd_line_kw = {**default_line_kws, **line_kw, **pd_line_kw}
-
->>>>>>> b07b2273
         n_features = len(self.features)
         is_average_plot = [kind_plot == "average" for kind_plot in kind]
         if all(is_average_plot):
@@ -1469,21 +1441,25 @@
                 preds = pd_result.individual
 
             if len(feature_values) == 1:
-
                 # define the line-style for the current plot
-                line_kw_ = {} if line_kw is None else line_kw.copy()
                 default_line_kws = {
                     "color": "C0",
-                    "label": "average" if kind_plot == "both" else None,
+                    "label": "average" if self.kind == "both" else None,
                 }
-                line_kw_ = {**default_line_kws, **line_kw_}
-
-                individual_line_kw = line_kw_.copy()
-                del individual_line_kw["label"]
-
-                if kind_plot == "individual" or kind_plot == "both":
-                    individual_line_kw["alpha"] = 0.3
-                    individual_line_kw["linewidth"] = 0.5
+                if self.kind in ("individual", "both"):
+                    default_ice_lines_kws = {"alpha": 0.3, "linewidth": 0.5}
+                else:
+                    default_ice_lines_kws = {}
+
+                ice_lines_kw = {
+                    **default_line_kws,
+                    **line_kw,
+                    **default_ice_lines_kws,
+                    **ice_lines_kw,
+                }
+                del ice_lines_kw["label"]
+
+                pd_line_kw = {**default_line_kws, **line_kw, **pd_line_kw}
 
                 self._plot_one_way_partial_dependence(
                     kind_plot,
@@ -1496,13 +1472,8 @@
                     n_cols,
                     pd_plot_idx,
                     n_lines,
-<<<<<<< HEAD
-                    individual_line_kw,
-                    line_kw_,
-=======
                     ice_lines_kw,
                     pd_line_kw,
->>>>>>> b07b2273
                 )
             else:
                 self._plot_two_way_partial_dependence(
