--- conflicted
+++ resolved
@@ -504,38 +504,6 @@
 @pytest.mark.filterwarnings("ignore:A Bunch will be returned")
 @pytest.mark.parametrize(
     "data, params, err_msg",
-<<<<<<< HEAD
-    [(multioutput_regression_data, {"target": None, 'features': [0]},
-      "target must be specified for multi-output"),
-     (multioutput_regression_data, {"target": -1, 'features': [0]},
-      r'target must be in \[0, n_tasks\]'),
-     (multioutput_regression_data, {"target": 100, 'features': [0]},
-      r'target must be in \[0, n_tasks\]'),
-     (dummy_classification_data,
-     {'features': ['foobar'], 'feature_names': None},
-     'Feature foobar not in feature_names'),
-     (dummy_classification_data,
-     {'features': ['foobar'], 'feature_names': ['abcd', 'def']},
-      'Feature foobar not in feature_names'),
-     (dummy_classification_data, {'features': [(1, 2, 3)]},
-      'Each entry in features must be either an int, '),
-     (dummy_classification_data, {'features': [1, {}]},
-      'Each entry in features must be either an int, '),
-     (dummy_classification_data, {'features': [tuple()]},
-      'Each entry in features must be either an int, '),
-     (dummy_classification_data,
-      {'features': [123], 'feature_names': ['blahblah']},
-      'All entries of features must be less than '),
-     (dummy_classification_data,
-      {'features': [0, 1, 2], 'feature_names': ['a', 'b', 'a']},
-      'feature_names should not contain duplicates'),
-     (dummy_classification_data, {'features': [1, 2], 'kind': ["both"]},
-      'When `kind` is provided as a list of strings, it should contain'),
-     (dummy_classification_data, {'features': [1], 'subsample': -1},
-      'When an integer, subsample=-1 should be positive.'),
-     (dummy_classification_data, {'features': [1], 'subsample': 1.2},
-      r'When a floating-point, subsample=1.2 should be in the \(0, 1\) range')]
-=======
     [
         (
             multioutput_regression_data,
@@ -589,13 +557,8 @@
         ),
         (
             dummy_classification_data,
-            {"features": [(1, 2)], "kind": "individual"},
-            "It is not possible to display individual effects for more than one",
-        ),
-        (
-            dummy_classification_data,
-            {"features": [(1, 2)], "kind": "both"},
-            "It is not possible to display individual effects for more than one",
+            {"features": [1, 2], "kind": ["both"]},
+            "When `kind` is provided as a list of strings, it should contain",
         ),
         (
             dummy_classification_data,
@@ -608,7 +571,6 @@
             r"When a floating-point, subsample=1.2 should be in the \(0, 1\) range",
         ),
     ],
->>>>>>> 427d6969
 )
 def test_plot_partial_dependence_error(pyplot, data, params, err_msg):
     X, y = data
@@ -723,7 +685,9 @@
 
 
 def test_partial_dependence_kind_list(
-    pyplot, clf_diabetes, diabetes,
+    pyplot,
+    clf_diabetes,
+    diabetes,
 ):
     """Check that we can provide a list of strings to kind parameter."""
     matplotlib = pytest.importorskip("matplotlib")
@@ -758,7 +722,7 @@
         ([(0, 1), (0, 2), (1, 2)], "both"),
         ([0, 2, (1, 2)], ["individual", "individual", "individual"]),
         ([0, 2, (1, 2)], ["both", "both", "both"]),
-    ]
+    ],
 )
 def test_partial_dependence_kind_warning(
     pyplot,
