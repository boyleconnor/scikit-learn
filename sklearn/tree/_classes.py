"""
This module gathers tree-based methods, including decision, regression and
randomized trees. Single and multi-output problems are both handled.
"""

# Authors: Gilles Louppe <g.louppe@gmail.com>
#          Peter Prettenhofer <peter.prettenhofer@gmail.com>
#          Brian Holt <bdholt1@gmail.com>
#          Noel Dawe <noel@dawe.me>
#          Satrajit Gosh <satrajit.ghosh@gmail.com>
#          Joly Arnaud <arnaud.v.joly@gmail.com>
#          Fares Hedayati <fares.hedayati@gmail.com>
#          Nelson Liu <nelson@nelsonliu.me>
#
# License: BSD 3 clause

import numbers
import warnings
import copy
from abc import ABCMeta
from abc import abstractmethod
from math import ceil

import numpy as np
from scipy.sparse import issparse

from ..base import BaseEstimator
from ..base import ClassifierMixin
from ..base import clone
from ..base import RegressorMixin
from ..base import is_classifier
from ..base import MultiLabelMixin
from ..base import MultiOutputMixin
from ..utils import Bunch
from ..utils import check_random_state
from ..utils.deprecation import deprecated
from ..utils.validation import _check_sample_weight
from ..utils import compute_sample_weight
from ..utils.multiclass import check_classification_targets
from ..utils.validation import check_is_fitted

from ._criterion import Criterion
from ._splitter import Splitter
from ._tree import DepthFirstTreeBuilder
from ._tree import BestFirstTreeBuilder
from ._tree import Tree
from ._tree import _build_pruned_tree_ccp
from ._tree import ccp_pruning_path
from . import _tree, _splitter, _criterion

__all__ = [
    "DecisionTreeClassifier",
    "DecisionTreeRegressor",
    "ExtraTreeClassifier",
    "ExtraTreeRegressor",
]


# =============================================================================
# Types and constants
# =============================================================================

DTYPE = _tree.DTYPE
DOUBLE = _tree.DOUBLE

CRITERIA_CLF = {"gini": _criterion.Gini, "entropy": _criterion.Entropy}
# TODO: Remove "mse" and "mae" in version 1.2.
CRITERIA_REG = {
    "squared_error": _criterion.MSE,
    "mse": _criterion.MSE,
    "friedman_mse": _criterion.FriedmanMSE,
    "absolute_error": _criterion.MAE,
    "mae": _criterion.MAE,
    "poisson": _criterion.Poisson,
}

DENSE_SPLITTERS = {"best": _splitter.BestSplitter, "random": _splitter.RandomSplitter}

SPARSE_SPLITTERS = {
    "best": _splitter.BestSparseSplitter,
    "random": _splitter.RandomSparseSplitter,
}

# =============================================================================
# Base decision tree
# =============================================================================


class BaseDecisionTree(MultiOutputMixin, BaseEstimator, metaclass=ABCMeta):
    """Base class for decision trees.

    Warning: This class should not be used directly.
    Use derived classes instead.
    """

    @abstractmethod
    def __init__(
        self,
        *,
        criterion,
        splitter,
        max_depth,
        min_samples_split,
        min_samples_leaf,
        min_weight_fraction_leaf,
        max_features,
        max_leaf_nodes,
        random_state,
        min_impurity_decrease,
        class_weight=None,
        ccp_alpha=0.0,
    ):
        self.criterion = criterion
        self.splitter = splitter
        self.max_depth = max_depth
        self.min_samples_split = min_samples_split
        self.min_samples_leaf = min_samples_leaf
        self.min_weight_fraction_leaf = min_weight_fraction_leaf
        self.max_features = max_features
        self.max_leaf_nodes = max_leaf_nodes
        self.random_state = random_state
        self.min_impurity_decrease = min_impurity_decrease
        self.class_weight = class_weight
        self.ccp_alpha = ccp_alpha

    def get_depth(self):
        """Return the depth of the decision tree.

        The depth of a tree is the maximum distance between the root
        and any leaf.

        Returns
        -------
        self.tree_.max_depth : int
            The maximum depth of the tree.
        """
        check_is_fitted(self)
        return self.tree_.max_depth

    def get_n_leaves(self):
        """Return the number of leaves of the decision tree.

        Returns
        -------
        self.tree_.n_leaves : int
            Number of leaves.
        """
        check_is_fitted(self)
        return self.tree_.n_leaves

    def fit(
        self, X, y, sample_weight=None, check_input=True, X_idx_sorted="deprecated"
    ):

        random_state = check_random_state(self.random_state)

        if self.ccp_alpha < 0.0:
            raise ValueError("ccp_alpha must be greater than or equal to 0")

        if check_input:
            # Need to validate separately here.
            # We can't pass multi_ouput=True because that would allow y to be
            # csr.
            check_X_params = dict(dtype=DTYPE, accept_sparse="csc")
            check_y_params = dict(ensure_2d=False, dtype=None)
            X, y = self._validate_data(
                X, y, validate_separately=(check_X_params, check_y_params)
            )
            if issparse(X):
                X.sort_indices()

                if X.indices.dtype != np.intc or X.indptr.dtype != np.intc:
                    raise ValueError(
                        "No support for np.int64 index based sparse matrices"
                    )

            if self.criterion == "poisson":
                if np.any(y < 0):
                    raise ValueError(
                        "Some value(s) of y are negative which is"
                        " not allowed for Poisson regression."
                    )
                if np.sum(y) <= 0:
                    raise ValueError(
                        "Sum of y is not positive which is "
                        "necessary for Poisson regression."
                    )

        # Determine output settings
        n_samples, self.n_features_in_ = X.shape
        is_classification = is_classifier(self)

        y = np.atleast_1d(y)
        expanded_class_weight = None

        if y.ndim == 1:
            # reshape is necessary to preserve the data contiguity against vs
            # [:, np.newaxis] that does not.
            y = np.reshape(y, (-1, 1))

        self.n_outputs_ = y.shape[1]

        if is_classification:
            check_classification_targets(y)
            y = np.copy(y)

            self.classes_ = []
            self.n_classes_ = []

            if self.class_weight is not None:
                y_original = np.copy(y)

            y_encoded = np.zeros(y.shape, dtype=int)
            for k in range(self.n_outputs_):
                classes_k, y_encoded[:, k] = np.unique(y[:, k], return_inverse=True)
                self.classes_.append(classes_k)
                self.n_classes_.append(classes_k.shape[0])
            y = y_encoded

            if self.class_weight is not None:
                expanded_class_weight = compute_sample_weight(
                    self.class_weight, y_original
                )

            self.n_classes_ = np.array(self.n_classes_, dtype=np.intp)

        if getattr(y, "dtype", None) != DOUBLE or not y.flags.contiguous:
            y = np.ascontiguousarray(y, dtype=DOUBLE)

        # Check parameters
        max_depth = np.iinfo(np.int32).max if self.max_depth is None else self.max_depth
        max_leaf_nodes = -1 if self.max_leaf_nodes is None else self.max_leaf_nodes

        if isinstance(self.min_samples_leaf, numbers.Integral):
            if not 1 <= self.min_samples_leaf:
                raise ValueError(
                    "min_samples_leaf must be at least 1 or in (0, 0.5], got %s"
                    % self.min_samples_leaf
                )
            min_samples_leaf = self.min_samples_leaf
        else:  # float
            if not 0.0 < self.min_samples_leaf <= 0.5:
                raise ValueError(
                    "min_samples_leaf must be at least 1 or in (0, 0.5], got %s"
                    % self.min_samples_leaf
                )
            min_samples_leaf = int(ceil(self.min_samples_leaf * n_samples))

        if isinstance(self.min_samples_split, numbers.Integral):
            if not 2 <= self.min_samples_split:
                raise ValueError(
                    "min_samples_split must be an integer "
                    "greater than 1 or a float in (0.0, 1.0]; "
                    "got the integer %s"
                    % self.min_samples_split
                )
            min_samples_split = self.min_samples_split
        else:  # float
            if not 0.0 < self.min_samples_split <= 1.0:
                raise ValueError(
                    "min_samples_split must be an integer "
                    "greater than 1 or a float in (0.0, 1.0]; "
                    "got the float %s"
                    % self.min_samples_split
                )
            min_samples_split = int(ceil(self.min_samples_split * n_samples))
            min_samples_split = max(2, min_samples_split)

        min_samples_split = max(min_samples_split, 2 * min_samples_leaf)

        if isinstance(self.max_features, str):
            if self.max_features == "auto":
                if is_classification:
                    max_features = max(1, int(np.sqrt(self.n_features_in_)))
                else:
                    max_features = self.n_features_in_
            elif self.max_features == "sqrt":
                max_features = max(1, int(np.sqrt(self.n_features_in_)))
            elif self.max_features == "log2":
                max_features = max(1, int(np.log2(self.n_features_in_)))
            else:
                raise ValueError(
                    "Invalid value for max_features. "
                    "Allowed string values are 'auto', "
                    "'sqrt' or 'log2'."
                )
        elif self.max_features is None:
            max_features = self.n_features_in_
        elif isinstance(self.max_features, numbers.Integral):
            max_features = self.max_features
        else:  # float
            if self.max_features > 0.0:
                max_features = max(1, int(self.max_features * self.n_features_in_))
            else:
                max_features = 0

        self.max_features_ = max_features

        if len(y) != n_samples:
            raise ValueError(
                "Number of labels=%d does not match number of samples=%d"
                % (len(y), n_samples)
            )
        if not 0 <= self.min_weight_fraction_leaf <= 0.5:
            raise ValueError("min_weight_fraction_leaf must in [0, 0.5]")
        if max_depth <= 0:
            raise ValueError("max_depth must be greater than zero. ")
        if not (0 < max_features <= self.n_features_in_):
            raise ValueError("max_features must be in (0, n_features]")
        if not isinstance(max_leaf_nodes, numbers.Integral):
            raise ValueError(
                "max_leaf_nodes must be integral number but was %r" % max_leaf_nodes
            )
        if -1 < max_leaf_nodes < 2:
            raise ValueError(
                ("max_leaf_nodes {0} must be either None or larger than 1").format(
                    max_leaf_nodes
                )
            )

        if sample_weight is not None:
            sample_weight = _check_sample_weight(sample_weight, X, DOUBLE)

        if expanded_class_weight is not None:
            if sample_weight is not None:
                sample_weight = sample_weight * expanded_class_weight
            else:
                sample_weight = expanded_class_weight

        # Set min_weight_leaf from min_weight_fraction_leaf
        if sample_weight is None:
            min_weight_leaf = self.min_weight_fraction_leaf * n_samples
        else:
            min_weight_leaf = self.min_weight_fraction_leaf * np.sum(sample_weight)

        if self.min_impurity_decrease < 0.0:
            raise ValueError("min_impurity_decrease must be greater than or equal to 0")

        # TODO: Remove in 1.1
        if X_idx_sorted != "deprecated":
            warnings.warn(
                "The parameter 'X_idx_sorted' is deprecated and has no "
                "effect. It will be removed in 1.1 (renaming of 0.26). You "
                "can suppress this warning by not passing any value to the "
                "'X_idx_sorted' parameter.",
                FutureWarning,
            )

        # Build tree
        criterion = self.criterion
        if not isinstance(criterion, Criterion):
            if is_classification:
                criterion = CRITERIA_CLF[self.criterion](
                    self.n_outputs_, self.n_classes_
                )
            else:
                criterion = CRITERIA_REG[self.criterion](self.n_outputs_, n_samples)
            # TODO: Remove in v1.2
            if self.criterion == "mse":
                warnings.warn(
                    "Criterion 'mse' was deprecated in v1.0 and will be "
                    "removed in version 1.2. Use `criterion='squared_error'` "
                    "which is equivalent.",
                    FutureWarning,
                )
            elif self.criterion == "mae":
                warnings.warn(
                    "Criterion 'mae' was deprecated in v1.0 and will be "
                    "removed in version 1.2. Use `criterion='absolute_error'` "
                    "which is equivalent.",
                    FutureWarning,
                )
        else:
            # Make a deepcopy in case the criterion has mutable attributes that
            # might be shared and modified concurrently during parallel fitting
            criterion = copy.deepcopy(criterion)

        SPLITTERS = SPARSE_SPLITTERS if issparse(X) else DENSE_SPLITTERS

        splitter = self.splitter
        if not isinstance(self.splitter, Splitter):
            splitter = SPLITTERS[self.splitter](
                criterion,
                self.max_features_,
                min_samples_leaf,
                min_weight_leaf,
                random_state,
            )

        if is_classifier(self):
            self.tree_ = Tree(self.n_features_in_, self.n_classes_, self.n_outputs_)
        else:
            self.tree_ = Tree(
                self.n_features_in_,
                # TODO: tree should't need this in this case
                np.array([1] * self.n_outputs_, dtype=np.intp),
                self.n_outputs_,
            )

        # Use BestFirst if max_leaf_nodes given; use DepthFirst otherwise
        if max_leaf_nodes < 0:
            builder = DepthFirstTreeBuilder(
                splitter,
                min_samples_split,
                min_samples_leaf,
                min_weight_leaf,
                max_depth,
                self.min_impurity_decrease,
            )
        else:
            builder = BestFirstTreeBuilder(
                splitter,
                min_samples_split,
                min_samples_leaf,
                min_weight_leaf,
                max_depth,
                max_leaf_nodes,
                self.min_impurity_decrease,
            )

        builder.build(self.tree_, X, y, sample_weight)

        if self.n_outputs_ == 1 and is_classifier(self):
            self.n_classes_ = self.n_classes_[0]
            self.classes_ = self.classes_[0]

        self._prune_tree()

        return self

    def _validate_X_predict(self, X, check_input):
        """Validate the training data on predict (probabilities)."""
        if check_input:
            X = self._validate_data(X, dtype=DTYPE, accept_sparse="csr", reset=False)
            if issparse(X) and (
                X.indices.dtype != np.intc or X.indptr.dtype != np.intc
            ):
                raise ValueError("No support for np.int64 index based sparse matrices")
        else:
            # The number of features is checked regardless of `check_input`
            self._check_n_features(X, reset=False)
        return X

    def predict(self, X, check_input=True):
        """Predict class or regression value for X.

        For a classification model, the predicted class for each sample in X is
        returned. For a regression model, the predicted value based on X is
        returned.

        Parameters
        ----------
        X : {array-like, sparse matrix} of shape (n_samples, n_features)
            The input samples. Internally, it will be converted to
            ``dtype=np.float32`` and if a sparse matrix is provided
            to a sparse ``csr_matrix``.

        check_input : bool, default=True
            Allow to bypass several input checking.
            Don't use this parameter unless you know what you do.

        Returns
        -------
        y : array-like of shape (n_samples,) or (n_samples, n_outputs)
            The predicted classes, or the predict values.
        """
        check_is_fitted(self)
        X = self._validate_X_predict(X, check_input)
        proba = self.tree_.predict(X)
        n_samples = X.shape[0]

        # Classification
        if is_classifier(self):
            if self.n_outputs_ == 1:
                return self.classes_.take(np.argmax(proba, axis=1), axis=0)

            else:
                class_type = self.classes_[0].dtype
                predictions = np.zeros((n_samples, self.n_outputs_), dtype=class_type)
                for k in range(self.n_outputs_):
                    predictions[:, k] = self.classes_[k].take(
                        np.argmax(proba[:, k], axis=1), axis=0
                    )

                return predictions

        # Regression
        else:
            if self.n_outputs_ == 1:
                return proba[:, 0]

            else:
                return proba[:, :, 0]

    def apply(self, X, check_input=True):
        """Return the index of the leaf that each sample is predicted as.

        .. versionadded:: 0.17

        Parameters
        ----------
        X : {array-like, sparse matrix} of shape (n_samples, n_features)
            The input samples. Internally, it will be converted to
            ``dtype=np.float32`` and if a sparse matrix is provided
            to a sparse ``csr_matrix``.

        check_input : bool, default=True
            Allow to bypass several input checking.
            Don't use this parameter unless you know what you do.

        Returns
        -------
        X_leaves : array-like of shape (n_samples,)
            For each datapoint x in X, return the index of the leaf x
            ends up in. Leaves are numbered within
            ``[0; self.tree_.node_count)``, possibly with gaps in the
            numbering.
        """
        check_is_fitted(self)
        X = self._validate_X_predict(X, check_input)
        return self.tree_.apply(X)

    def decision_path(self, X, check_input=True):
        """Return the decision path in the tree.

        .. versionadded:: 0.18

        Parameters
        ----------
        X : {array-like, sparse matrix} of shape (n_samples, n_features)
            The input samples. Internally, it will be converted to
            ``dtype=np.float32`` and if a sparse matrix is provided
            to a sparse ``csr_matrix``.

        check_input : bool, default=True
            Allow to bypass several input checking.
            Don't use this parameter unless you know what you do.

        Returns
        -------
        indicator : sparse matrix of shape (n_samples, n_nodes)
            Return a node indicator CSR matrix where non zero elements
            indicates that the samples goes through the nodes.
        """
        X = self._validate_X_predict(X, check_input)
        return self.tree_.decision_path(X)

    def _prune_tree(self):
        """Prune tree using Minimal Cost-Complexity Pruning."""
        check_is_fitted(self)

        if self.ccp_alpha < 0.0:
            raise ValueError("ccp_alpha must be greater than or equal to 0")

        if self.ccp_alpha == 0.0:
            return

        # build pruned tree
        if is_classifier(self):
            n_classes = np.atleast_1d(self.n_classes_)
            pruned_tree = Tree(self.n_features_in_, n_classes, self.n_outputs_)
        else:
            pruned_tree = Tree(
                self.n_features_in_,
                # TODO: the tree shouldn't need this param
                np.array([1] * self.n_outputs_, dtype=np.intp),
                self.n_outputs_,
            )
        _build_pruned_tree_ccp(pruned_tree, self.tree_, self.ccp_alpha)

        self.tree_ = pruned_tree

    def cost_complexity_pruning_path(self, X, y, sample_weight=None):
        """Compute the pruning path during Minimal Cost-Complexity Pruning.

        See :ref:`minimal_cost_complexity_pruning` for details on the pruning
        process.

        Parameters
        ----------
        X : {array-like, sparse matrix} of shape (n_samples, n_features)
            The training input samples. Internally, it will be converted to
            ``dtype=np.float32`` and if a sparse matrix is provided
            to a sparse ``csc_matrix``.

        y : array-like of shape (n_samples,) or (n_samples, n_outputs)
            The target values (class labels) as integers or strings.

        sample_weight : array-like of shape (n_samples,), default=None
            Sample weights. If None, then samples are equally weighted. Splits
            that would create child nodes with net zero or negative weight are
            ignored while searching for a split in each node. Splits are also
            ignored if they would result in any single class carrying a
            negative weight in either child node.

        Returns
        -------
        ccp_path : :class:`~sklearn.utils.Bunch`
            Dictionary-like object, with the following attributes.

            ccp_alphas : ndarray
                Effective alphas of subtree during pruning.

            impurities : ndarray
                Sum of the impurities of the subtree leaves for the
                corresponding alpha value in ``ccp_alphas``.
        """
        est = clone(self).set_params(ccp_alpha=0.0)
        est.fit(X, y, sample_weight=sample_weight)
        return Bunch(**ccp_pruning_path(est.tree_))

    @property
    def feature_importances_(self):
        """Return the feature importances.

        The importance of a feature is computed as the (normalized) total
        reduction of the criterion brought by that feature.
        It is also known as the Gini importance.

        Warning: impurity-based feature importances can be misleading for
        high cardinality features (many unique values). See
        :func:`sklearn.inspection.permutation_importance` as an alternative.

        Returns
        -------
        feature_importances_ : ndarray of shape (n_features,)
            Normalized total reduction of criteria by feature
            (Gini importance).
        """
        check_is_fitted(self)

        return self.tree_.compute_feature_importances()


# =============================================================================
# Public estimators
# =============================================================================

<<<<<<< HEAD
class DecisionTreeClassifier(
    ClassifierMixin, MultiLabelMixin, BaseDecisionTree
):
=======

class DecisionTreeClassifier(ClassifierMixin, BaseDecisionTree):
>>>>>>> a44e9a8c
    """A decision tree classifier.

    Read more in the :ref:`User Guide <tree>`.

    Parameters
    ----------
    criterion : {"gini", "entropy"}, default="gini"
        The function to measure the quality of a split. Supported criteria are
        "gini" for the Gini impurity and "entropy" for the information gain.

    splitter : {"best", "random"}, default="best"
        The strategy used to choose the split at each node. Supported
        strategies are "best" to choose the best split and "random" to choose
        the best random split.

    max_depth : int, default=None
        The maximum depth of the tree. If None, then nodes are expanded until
        all leaves are pure or until all leaves contain less than
        min_samples_split samples.

    min_samples_split : int or float, default=2
        The minimum number of samples required to split an internal node:

        - If int, then consider `min_samples_split` as the minimum number.
        - If float, then `min_samples_split` is a fraction and
          `ceil(min_samples_split * n_samples)` are the minimum
          number of samples for each split.

        .. versionchanged:: 0.18
           Added float values for fractions.

    min_samples_leaf : int or float, default=1
        The minimum number of samples required to be at a leaf node.
        A split point at any depth will only be considered if it leaves at
        least ``min_samples_leaf`` training samples in each of the left and
        right branches.  This may have the effect of smoothing the model,
        especially in regression.

        - If int, then consider `min_samples_leaf` as the minimum number.
        - If float, then `min_samples_leaf` is a fraction and
          `ceil(min_samples_leaf * n_samples)` are the minimum
          number of samples for each node.

        .. versionchanged:: 0.18
           Added float values for fractions.

    min_weight_fraction_leaf : float, default=0.0
        The minimum weighted fraction of the sum total of weights (of all
        the input samples) required to be at a leaf node. Samples have
        equal weight when sample_weight is not provided.

    max_features : int, float or {"auto", "sqrt", "log2"}, default=None
        The number of features to consider when looking for the best split:

            - If int, then consider `max_features` features at each split.
            - If float, then `max_features` is a fraction and
              `int(max_features * n_features)` features are considered at each
              split.
            - If "auto", then `max_features=sqrt(n_features)`.
            - If "sqrt", then `max_features=sqrt(n_features)`.
            - If "log2", then `max_features=log2(n_features)`.
            - If None, then `max_features=n_features`.

        Note: the search for a split does not stop until at least one
        valid partition of the node samples is found, even if it requires to
        effectively inspect more than ``max_features`` features.

    random_state : int, RandomState instance or None, default=None
        Controls the randomness of the estimator. The features are always
        randomly permuted at each split, even if ``splitter`` is set to
        ``"best"``. When ``max_features < n_features``, the algorithm will
        select ``max_features`` at random at each split before finding the best
        split among them. But the best found split may vary across different
        runs, even if ``max_features=n_features``. That is the case, if the
        improvement of the criterion is identical for several splits and one
        split has to be selected at random. To obtain a deterministic behaviour
        during fitting, ``random_state`` has to be fixed to an integer.
        See :term:`Glossary <random_state>` for details.

    max_leaf_nodes : int, default=None
        Grow a tree with ``max_leaf_nodes`` in best-first fashion.
        Best nodes are defined as relative reduction in impurity.
        If None then unlimited number of leaf nodes.

    min_impurity_decrease : float, default=0.0
        A node will be split if this split induces a decrease of the impurity
        greater than or equal to this value.

        The weighted impurity decrease equation is the following::

            N_t / N * (impurity - N_t_R / N_t * right_impurity
                                - N_t_L / N_t * left_impurity)

        where ``N`` is the total number of samples, ``N_t`` is the number of
        samples at the current node, ``N_t_L`` is the number of samples in the
        left child, and ``N_t_R`` is the number of samples in the right child.

        ``N``, ``N_t``, ``N_t_R`` and ``N_t_L`` all refer to the weighted sum,
        if ``sample_weight`` is passed.

        .. versionadded:: 0.19

    class_weight : dict, list of dict or "balanced", default=None
        Weights associated with classes in the form ``{class_label: weight}``.
        If None, all classes are supposed to have weight one. For
        multi-output problems, a list of dicts can be provided in the same
        order as the columns of y.

        Note that for multioutput (including multilabel) weights should be
        defined for each class of every column in its own dict. For example,
        for four-class multilabel classification weights should be
        [{0: 1, 1: 1}, {0: 1, 1: 5}, {0: 1, 1: 1}, {0: 1, 1: 1}] instead of
        [{1:1}, {2:5}, {3:1}, {4:1}].

        The "balanced" mode uses the values of y to automatically adjust
        weights inversely proportional to class frequencies in the input data
        as ``n_samples / (n_classes * np.bincount(y))``

        For multi-output, the weights of each column of y will be multiplied.

        Note that these weights will be multiplied with sample_weight (passed
        through the fit method) if sample_weight is specified.

    ccp_alpha : non-negative float, default=0.0
        Complexity parameter used for Minimal Cost-Complexity Pruning. The
        subtree with the largest cost complexity that is smaller than
        ``ccp_alpha`` will be chosen. By default, no pruning is performed. See
        :ref:`minimal_cost_complexity_pruning` for details.

        .. versionadded:: 0.22

    Attributes
    ----------
    classes_ : ndarray of shape (n_classes,) or list of ndarray
        The classes labels (single output problem),
        or a list of arrays of class labels (multi-output problem).

    feature_importances_ : ndarray of shape (n_features,)
        The impurity-based feature importances.
        The higher, the more important the feature.
        The importance of a feature is computed as the (normalized)
        total reduction of the criterion brought by that feature.  It is also
        known as the Gini importance [4]_.

        Warning: impurity-based feature importances can be misleading for
        high cardinality features (many unique values). See
        :func:`sklearn.inspection.permutation_importance` as an alternative.

    max_features_ : int
        The inferred value of max_features.

    n_classes_ : int or list of int
        The number of classes (for single output problems),
        or a list containing the number of classes for each
        output (for multi-output problems).

    n_features_ : int
        The number of features when ``fit`` is performed.

        .. deprecated:: 1.0
           `n_features_` is deprecated in 1.0 and will be removed in
           1.2. Use `n_features_in_` instead.

    n_features_in_ : int
        Number of features seen during :term:`fit`.

        .. versionadded:: 0.24

    n_outputs_ : int
        The number of outputs when ``fit`` is performed.

    tree_ : Tree instance
        The underlying Tree object. Please refer to
        ``help(sklearn.tree._tree.Tree)`` for attributes of Tree object and
        :ref:`sphx_glr_auto_examples_tree_plot_unveil_tree_structure.py`
        for basic usage of these attributes.

    See Also
    --------
    DecisionTreeRegressor : A decision tree regressor.

    Notes
    -----
    The default values for the parameters controlling the size of the trees
    (e.g. ``max_depth``, ``min_samples_leaf``, etc.) lead to fully grown and
    unpruned trees which can potentially be very large on some data sets. To
    reduce memory consumption, the complexity and size of the trees should be
    controlled by setting those parameter values.

    The :meth:`predict` method operates using the :func:`numpy.argmax`
    function on the outputs of :meth:`predict_proba`. This means that in
    case the highest predicted probabilities are tied, the classifier will
    predict the tied class with the lowest index in :term:`classes_`.

    References
    ----------

    .. [1] https://en.wikipedia.org/wiki/Decision_tree_learning

    .. [2] L. Breiman, J. Friedman, R. Olshen, and C. Stone, "Classification
           and Regression Trees", Wadsworth, Belmont, CA, 1984.

    .. [3] T. Hastie, R. Tibshirani and J. Friedman. "Elements of Statistical
           Learning", Springer, 2009.

    .. [4] L. Breiman, and A. Cutler, "Random Forests",
           https://www.stat.berkeley.edu/~breiman/RandomForests/cc_home.htm

    Examples
    --------
    >>> from sklearn.datasets import load_iris
    >>> from sklearn.model_selection import cross_val_score
    >>> from sklearn.tree import DecisionTreeClassifier
    >>> clf = DecisionTreeClassifier(random_state=0)
    >>> iris = load_iris()
    >>> cross_val_score(clf, iris.data, iris.target, cv=10)
    ...                             # doctest: +SKIP
    ...
    array([ 1.     ,  0.93...,  0.86...,  0.93...,  0.93...,
            0.93...,  0.93...,  1.     ,  0.93...,  1.      ])
    """

    def __init__(
        self,
        *,
        criterion="gini",
        splitter="best",
        max_depth=None,
        min_samples_split=2,
        min_samples_leaf=1,
        min_weight_fraction_leaf=0.0,
        max_features=None,
        random_state=None,
        max_leaf_nodes=None,
        min_impurity_decrease=0.0,
        class_weight=None,
        ccp_alpha=0.0,
    ):
        super().__init__(
            criterion=criterion,
            splitter=splitter,
            max_depth=max_depth,
            min_samples_split=min_samples_split,
            min_samples_leaf=min_samples_leaf,
            min_weight_fraction_leaf=min_weight_fraction_leaf,
            max_features=max_features,
            max_leaf_nodes=max_leaf_nodes,
            class_weight=class_weight,
            random_state=random_state,
            min_impurity_decrease=min_impurity_decrease,
            ccp_alpha=ccp_alpha,
        )

    def fit(
        self, X, y, sample_weight=None, check_input=True, X_idx_sorted="deprecated"
    ):
        """Build a decision tree classifier from the training set (X, y).

        Parameters
        ----------
        X : {array-like, sparse matrix} of shape (n_samples, n_features)
            The training input samples. Internally, it will be converted to
            ``dtype=np.float32`` and if a sparse matrix is provided
            to a sparse ``csc_matrix``.

        y : array-like of shape (n_samples,) or (n_samples, n_outputs)
            The target values (class labels) as integers or strings.

        sample_weight : array-like of shape (n_samples,), default=None
            Sample weights. If None, then samples are equally weighted. Splits
            that would create child nodes with net zero or negative weight are
            ignored while searching for a split in each node. Splits are also
            ignored if they would result in any single class carrying a
            negative weight in either child node.

        check_input : bool, default=True
            Allow to bypass several input checking.
            Don't use this parameter unless you know what you do.

        X_idx_sorted : deprecated, default="deprecated"
            This parameter is deprecated and has no effect.
            It will be removed in 1.1 (renaming of 0.26).

            .. deprecated:: 0.24

        Returns
        -------
        self : DecisionTreeClassifier
            Fitted estimator.
        """

        super().fit(
            X,
            y,
            sample_weight=sample_weight,
            check_input=check_input,
            X_idx_sorted=X_idx_sorted,
        )
        return self

    def predict_proba(self, X, check_input=True):
        """Predict class probabilities of the input samples X.

        The predicted class probability is the fraction of samples of the same
        class in a leaf.

        Parameters
        ----------
        X : {array-like, sparse matrix} of shape (n_samples, n_features)
            The input samples. Internally, it will be converted to
            ``dtype=np.float32`` and if a sparse matrix is provided
            to a sparse ``csr_matrix``.

        check_input : bool, default=True
            Allow to bypass several input checking.
            Don't use this parameter unless you know what you do.

        Returns
        -------
        proba : ndarray of shape (n_samples, n_classes) or list of n_outputs \
            such arrays if n_outputs > 1
            The class probabilities of the input samples. The order of the
            classes corresponds to that in the attribute :term:`classes_`.
        """
        check_is_fitted(self)
        X = self._validate_X_predict(X, check_input)
        proba = self.tree_.predict(X)

        if self.n_outputs_ == 1:
            proba = proba[:, : self.n_classes_]
            normalizer = proba.sum(axis=1)[:, np.newaxis]
            normalizer[normalizer == 0.0] = 1.0
            proba /= normalizer

            return proba

        else:
            all_proba = []

            for k in range(self.n_outputs_):
                proba_k = proba[:, k, : self.n_classes_[k]]
                normalizer = proba_k.sum(axis=1)[:, np.newaxis]
                normalizer[normalizer == 0.0] = 1.0
                proba_k /= normalizer
                all_proba.append(proba_k)

            return all_proba

    def predict_log_proba(self, X):
        """Predict class log-probabilities of the input samples X.

        Parameters
        ----------
        X : {array-like, sparse matrix} of shape (n_samples, n_features)
            The input samples. Internally, it will be converted to
            ``dtype=np.float32`` and if a sparse matrix is provided
            to a sparse ``csr_matrix``.

        Returns
        -------
        proba : ndarray of shape (n_samples, n_classes) or list of n_outputs \
            such arrays if n_outputs > 1
            The class log-probabilities of the input samples. The order of the
            classes corresponds to that in the attribute :term:`classes_`.
        """
        proba = self.predict_proba(X)

        if self.n_outputs_ == 1:
            return np.log(proba)

        else:
            for k in range(self.n_outputs_):
                proba[k] = np.log(proba[k])

            return proba

    @deprecated(  # type: ignore
        "The attribute `n_features_` is deprecated in 1.0 and will be removed "
        "in 1.2. Use `n_features_in_` instead."
    )
    @property
    def n_features_(self):
        return self.n_features_in_

    def _more_tags(self):
        return {"multilabel": True}


class DecisionTreeRegressor(RegressorMixin, BaseDecisionTree):
    """A decision tree regressor.

    Read more in the :ref:`User Guide <tree>`.

    Parameters
    ----------
    criterion : {"squared_error", "mse", "friedman_mse", "absolute_error", \
            "mae", "poisson"}, default="squared_error"
        The function to measure the quality of a split. Supported criteria
        are "squared_error" for the mean squared error, which is equal to
        variance reduction as feature selection criterion and minimizes the L2
        loss using the mean of each terminal node, "friedman_mse", which uses
        mean squared error with Friedman's improvement score for potential
        splits, "absolute_error" for the mean absolute error, which minimizes
        the L1 loss using the median of each terminal node, and "poisson" which
        uses reduction in Poisson deviance to find splits.

        .. versionadded:: 0.18
           Mean Absolute Error (MAE) criterion.

        .. versionadded:: 0.24
            Poisson deviance criterion.

        .. deprecated:: 1.0
            Criterion "mse" was deprecated in v1.0 and will be removed in
            version 1.2. Use `criterion="squared_error"` which is equivalent.

        .. deprecated:: 1.0
            Criterion "mae" was deprecated in v1.0 and will be removed in
            version 1.2. Use `criterion="absolute_error"` which is equivalent.

    splitter : {"best", "random"}, default="best"
        The strategy used to choose the split at each node. Supported
        strategies are "best" to choose the best split and "random" to choose
        the best random split.

    max_depth : int, default=None
        The maximum depth of the tree. If None, then nodes are expanded until
        all leaves are pure or until all leaves contain less than
        min_samples_split samples.

    min_samples_split : int or float, default=2
        The minimum number of samples required to split an internal node:

        - If int, then consider `min_samples_split` as the minimum number.
        - If float, then `min_samples_split` is a fraction and
          `ceil(min_samples_split * n_samples)` are the minimum
          number of samples for each split.

        .. versionchanged:: 0.18
           Added float values for fractions.

    min_samples_leaf : int or float, default=1
        The minimum number of samples required to be at a leaf node.
        A split point at any depth will only be considered if it leaves at
        least ``min_samples_leaf`` training samples in each of the left and
        right branches.  This may have the effect of smoothing the model,
        especially in regression.

        - If int, then consider `min_samples_leaf` as the minimum number.
        - If float, then `min_samples_leaf` is a fraction and
          `ceil(min_samples_leaf * n_samples)` are the minimum
          number of samples for each node.

        .. versionchanged:: 0.18
           Added float values for fractions.

    min_weight_fraction_leaf : float, default=0.0
        The minimum weighted fraction of the sum total of weights (of all
        the input samples) required to be at a leaf node. Samples have
        equal weight when sample_weight is not provided.

    max_features : int, float or {"auto", "sqrt", "log2"}, default=None
        The number of features to consider when looking for the best split:

        - If int, then consider `max_features` features at each split.
        - If float, then `max_features` is a fraction and
          `int(max_features * n_features)` features are considered at each
          split.
        - If "auto", then `max_features=n_features`.
        - If "sqrt", then `max_features=sqrt(n_features)`.
        - If "log2", then `max_features=log2(n_features)`.
        - If None, then `max_features=n_features`.

        Note: the search for a split does not stop until at least one
        valid partition of the node samples is found, even if it requires to
        effectively inspect more than ``max_features`` features.

    random_state : int, RandomState instance or None, default=None
        Controls the randomness of the estimator. The features are always
        randomly permuted at each split, even if ``splitter`` is set to
        ``"best"``. When ``max_features < n_features``, the algorithm will
        select ``max_features`` at random at each split before finding the best
        split among them. But the best found split may vary across different
        runs, even if ``max_features=n_features``. That is the case, if the
        improvement of the criterion is identical for several splits and one
        split has to be selected at random. To obtain a deterministic behaviour
        during fitting, ``random_state`` has to be fixed to an integer.
        See :term:`Glossary <random_state>` for details.

    max_leaf_nodes : int, default=None
        Grow a tree with ``max_leaf_nodes`` in best-first fashion.
        Best nodes are defined as relative reduction in impurity.
        If None then unlimited number of leaf nodes.

    min_impurity_decrease : float, default=0.0
        A node will be split if this split induces a decrease of the impurity
        greater than or equal to this value.

        The weighted impurity decrease equation is the following::

            N_t / N * (impurity - N_t_R / N_t * right_impurity
                                - N_t_L / N_t * left_impurity)

        where ``N`` is the total number of samples, ``N_t`` is the number of
        samples at the current node, ``N_t_L`` is the number of samples in the
        left child, and ``N_t_R`` is the number of samples in the right child.

        ``N``, ``N_t``, ``N_t_R`` and ``N_t_L`` all refer to the weighted sum,
        if ``sample_weight`` is passed.

        .. versionadded:: 0.19

    ccp_alpha : non-negative float, default=0.0
        Complexity parameter used for Minimal Cost-Complexity Pruning. The
        subtree with the largest cost complexity that is smaller than
        ``ccp_alpha`` will be chosen. By default, no pruning is performed. See
        :ref:`minimal_cost_complexity_pruning` for details.

        .. versionadded:: 0.22

    Attributes
    ----------
    feature_importances_ : ndarray of shape (n_features,)
        The feature importances.
        The higher, the more important the feature.
        The importance of a feature is computed as the
        (normalized) total reduction of the criterion brought
        by that feature. It is also known as the Gini importance [4]_.

        Warning: impurity-based feature importances can be misleading for
        high cardinality features (many unique values). See
        :func:`sklearn.inspection.permutation_importance` as an alternative.

    max_features_ : int
        The inferred value of max_features.

    n_features_ : int
        The number of features when ``fit`` is performed.

        .. deprecated:: 1.0
           `n_features_` is deprecated in 1.0 and will be removed in
           1.2. Use `n_features_in_` instead.

    n_features_in_ : int
        Number of features seen during :term:`fit`.

        .. versionadded:: 0.24

    n_outputs_ : int
        The number of outputs when ``fit`` is performed.

    tree_ : Tree instance
        The underlying Tree object. Please refer to
        ``help(sklearn.tree._tree.Tree)`` for attributes of Tree object and
        :ref:`sphx_glr_auto_examples_tree_plot_unveil_tree_structure.py`
        for basic usage of these attributes.

    See Also
    --------
    DecisionTreeClassifier : A decision tree classifier.

    Notes
    -----
    The default values for the parameters controlling the size of the trees
    (e.g. ``max_depth``, ``min_samples_leaf``, etc.) lead to fully grown and
    unpruned trees which can potentially be very large on some data sets. To
    reduce memory consumption, the complexity and size of the trees should be
    controlled by setting those parameter values.

    References
    ----------

    .. [1] https://en.wikipedia.org/wiki/Decision_tree_learning

    .. [2] L. Breiman, J. Friedman, R. Olshen, and C. Stone, "Classification
           and Regression Trees", Wadsworth, Belmont, CA, 1984.

    .. [3] T. Hastie, R. Tibshirani and J. Friedman. "Elements of Statistical
           Learning", Springer, 2009.

    .. [4] L. Breiman, and A. Cutler, "Random Forests",
           https://www.stat.berkeley.edu/~breiman/RandomForests/cc_home.htm

    Examples
    --------
    >>> from sklearn.datasets import load_diabetes
    >>> from sklearn.model_selection import cross_val_score
    >>> from sklearn.tree import DecisionTreeRegressor
    >>> X, y = load_diabetes(return_X_y=True)
    >>> regressor = DecisionTreeRegressor(random_state=0)
    >>> cross_val_score(regressor, X, y, cv=10)
    ...                    # doctest: +SKIP
    ...
    array([-0.39..., -0.46...,  0.02...,  0.06..., -0.50...,
           0.16...,  0.11..., -0.73..., -0.30..., -0.00...])
    """

    def __init__(
        self,
        *,
        criterion="squared_error",
        splitter="best",
        max_depth=None,
        min_samples_split=2,
        min_samples_leaf=1,
        min_weight_fraction_leaf=0.0,
        max_features=None,
        random_state=None,
        max_leaf_nodes=None,
        min_impurity_decrease=0.0,
        ccp_alpha=0.0,
    ):
        super().__init__(
            criterion=criterion,
            splitter=splitter,
            max_depth=max_depth,
            min_samples_split=min_samples_split,
            min_samples_leaf=min_samples_leaf,
            min_weight_fraction_leaf=min_weight_fraction_leaf,
            max_features=max_features,
            max_leaf_nodes=max_leaf_nodes,
            random_state=random_state,
            min_impurity_decrease=min_impurity_decrease,
            ccp_alpha=ccp_alpha,
        )

    def fit(
        self, X, y, sample_weight=None, check_input=True, X_idx_sorted="deprecated"
    ):
        """Build a decision tree regressor from the training set (X, y).

        Parameters
        ----------
        X : {array-like, sparse matrix} of shape (n_samples, n_features)
            The training input samples. Internally, it will be converted to
            ``dtype=np.float32`` and if a sparse matrix is provided
            to a sparse ``csc_matrix``.

        y : array-like of shape (n_samples,) or (n_samples, n_outputs)
            The target values (real numbers). Use ``dtype=np.float64`` and
            ``order='C'`` for maximum efficiency.

        sample_weight : array-like of shape (n_samples,), default=None
            Sample weights. If None, then samples are equally weighted. Splits
            that would create child nodes with net zero or negative weight are
            ignored while searching for a split in each node.

        check_input : bool, default=True
            Allow to bypass several input checking.
            Don't use this parameter unless you know what you do.

        X_idx_sorted : deprecated, default="deprecated"
            This parameter is deprecated and has no effect.
            It will be removed in 1.1 (renaming of 0.26).

            .. deprecated :: 0.24

        Returns
        -------
        self : DecisionTreeRegressor
            Fitted estimator.
        """

        super().fit(
            X,
            y,
            sample_weight=sample_weight,
            check_input=check_input,
            X_idx_sorted=X_idx_sorted,
        )
        return self

    def _compute_partial_dependence_recursion(self, grid, target_features):
        """Fast partial dependence computation.

        Parameters
        ----------
        grid : ndarray of shape (n_samples, n_target_features)
            The grid points on which the partial dependence should be
            evaluated.
        target_features : ndarray of shape (n_target_features)
            The set of target features for which the partial dependence
            should be evaluated.

        Returns
        -------
        averaged_predictions : ndarray of shape (n_samples,)
            The value of the partial dependence function on each grid point.
        """
        grid = np.asarray(grid, dtype=DTYPE, order="C")
        averaged_predictions = np.zeros(
            shape=grid.shape[0], dtype=np.float64, order="C"
        )

        self.tree_.compute_partial_dependence(
            grid, target_features, averaged_predictions
        )
        return averaged_predictions

    @deprecated(  # type: ignore
        "The attribute `n_features_` is deprecated in 1.0 and will be removed "
        "in 1.2. Use `n_features_in_` instead."
    )
    @property
    def n_features_(self):
        return self.n_features_in_


class ExtraTreeClassifier(DecisionTreeClassifier):
    """An extremely randomized tree classifier.

    Extra-trees differ from classic decision trees in the way they are built.
    When looking for the best split to separate the samples of a node into two
    groups, random splits are drawn for each of the `max_features` randomly
    selected features and the best split among those is chosen. When
    `max_features` is set 1, this amounts to building a totally random
    decision tree.

    Warning: Extra-trees should only be used within ensemble methods.

    Read more in the :ref:`User Guide <tree>`.

    Parameters
    ----------
    criterion : {"gini", "entropy"}, default="gini"
        The function to measure the quality of a split. Supported criteria are
        "gini" for the Gini impurity and "entropy" for the information gain.

    splitter : {"random", "best"}, default="random"
        The strategy used to choose the split at each node. Supported
        strategies are "best" to choose the best split and "random" to choose
        the best random split.

    max_depth : int, default=None
        The maximum depth of the tree. If None, then nodes are expanded until
        all leaves are pure or until all leaves contain less than
        min_samples_split samples.

    min_samples_split : int or float, default=2
        The minimum number of samples required to split an internal node:

        - If int, then consider `min_samples_split` as the minimum number.
        - If float, then `min_samples_split` is a fraction and
          `ceil(min_samples_split * n_samples)` are the minimum
          number of samples for each split.

        .. versionchanged:: 0.18
           Added float values for fractions.

    min_samples_leaf : int or float, default=1
        The minimum number of samples required to be at a leaf node.
        A split point at any depth will only be considered if it leaves at
        least ``min_samples_leaf`` training samples in each of the left and
        right branches.  This may have the effect of smoothing the model,
        especially in regression.

        - If int, then consider `min_samples_leaf` as the minimum number.
        - If float, then `min_samples_leaf` is a fraction and
          `ceil(min_samples_leaf * n_samples)` are the minimum
          number of samples for each node.

        .. versionchanged:: 0.18
           Added float values for fractions.

    min_weight_fraction_leaf : float, default=0.0
        The minimum weighted fraction of the sum total of weights (of all
        the input samples) required to be at a leaf node. Samples have
        equal weight when sample_weight is not provided.

    max_features : int, float, {"auto", "sqrt", "log2"} or None, default="auto"
        The number of features to consider when looking for the best split:

            - If int, then consider `max_features` features at each split.
            - If float, then `max_features` is a fraction and
              `int(max_features * n_features)` features are considered at each
              split.
            - If "auto", then `max_features=sqrt(n_features)`.
            - If "sqrt", then `max_features=sqrt(n_features)`.
            - If "log2", then `max_features=log2(n_features)`.
            - If None, then `max_features=n_features`.

        Note: the search for a split does not stop until at least one
        valid partition of the node samples is found, even if it requires to
        effectively inspect more than ``max_features`` features.

    random_state : int, RandomState instance or None, default=None
        Used to pick randomly the `max_features` used at each split.
        See :term:`Glossary <random_state>` for details.

    max_leaf_nodes : int, default=None
        Grow a tree with ``max_leaf_nodes`` in best-first fashion.
        Best nodes are defined as relative reduction in impurity.
        If None then unlimited number of leaf nodes.

    min_impurity_decrease : float, default=0.0
        A node will be split if this split induces a decrease of the impurity
        greater than or equal to this value.

        The weighted impurity decrease equation is the following::

            N_t / N * (impurity - N_t_R / N_t * right_impurity
                                - N_t_L / N_t * left_impurity)

        where ``N`` is the total number of samples, ``N_t`` is the number of
        samples at the current node, ``N_t_L`` is the number of samples in the
        left child, and ``N_t_R`` is the number of samples in the right child.

        ``N``, ``N_t``, ``N_t_R`` and ``N_t_L`` all refer to the weighted sum,
        if ``sample_weight`` is passed.

        .. versionadded:: 0.19

    class_weight : dict, list of dict or "balanced", default=None
        Weights associated with classes in the form ``{class_label: weight}``.
        If None, all classes are supposed to have weight one. For
        multi-output problems, a list of dicts can be provided in the same
        order as the columns of y.

        Note that for multioutput (including multilabel) weights should be
        defined for each class of every column in its own dict. For example,
        for four-class multilabel classification weights should be
        [{0: 1, 1: 1}, {0: 1, 1: 5}, {0: 1, 1: 1}, {0: 1, 1: 1}] instead of
        [{1:1}, {2:5}, {3:1}, {4:1}].

        The "balanced" mode uses the values of y to automatically adjust
        weights inversely proportional to class frequencies in the input data
        as ``n_samples / (n_classes * np.bincount(y))``

        For multi-output, the weights of each column of y will be multiplied.

        Note that these weights will be multiplied with sample_weight (passed
        through the fit method) if sample_weight is specified.

    ccp_alpha : non-negative float, default=0.0
        Complexity parameter used for Minimal Cost-Complexity Pruning. The
        subtree with the largest cost complexity that is smaller than
        ``ccp_alpha`` will be chosen. By default, no pruning is performed. See
        :ref:`minimal_cost_complexity_pruning` for details.

        .. versionadded:: 0.22

    Attributes
    ----------
    classes_ : ndarray of shape (n_classes,) or list of ndarray
        The classes labels (single output problem),
        or a list of arrays of class labels (multi-output problem).

    max_features_ : int
        The inferred value of max_features.

    n_classes_ : int or list of int
        The number of classes (for single output problems),
        or a list containing the number of classes for each
        output (for multi-output problems).

    feature_importances_ : ndarray of shape (n_features,)
        The impurity-based feature importances.
        The higher, the more important the feature.
        The importance of a feature is computed as the (normalized)
        total reduction of the criterion brought by that feature.  It is also
        known as the Gini importance.

        Warning: impurity-based feature importances can be misleading for
        high cardinality features (many unique values). See
        :func:`sklearn.inspection.permutation_importance` as an alternative.

    n_features_ : int
        The number of features when ``fit`` is performed.

        .. deprecated:: 1.0
           `n_features_` is deprecated in 1.0 and will be removed in
           1.2. Use `n_features_in_` instead.

    n_features_in_ : int
        Number of features seen during :term:`fit`.

        .. versionadded:: 0.24

    n_outputs_ : int
        The number of outputs when ``fit`` is performed.

    tree_ : Tree instance
        The underlying Tree object. Please refer to
        ``help(sklearn.tree._tree.Tree)`` for attributes of Tree object and
        :ref:`sphx_glr_auto_examples_tree_plot_unveil_tree_structure.py`
        for basic usage of these attributes.

    See Also
    --------
    ExtraTreeRegressor : An extremely randomized tree regressor.
    sklearn.ensemble.ExtraTreesClassifier : An extra-trees classifier.
    sklearn.ensemble.ExtraTreesRegressor : An extra-trees regressor.
    sklearn.ensemble.RandomForestClassifier : A random forest classifier.
    sklearn.ensemble.RandomForestRegressor : A random forest regressor.
    sklearn.ensemble.RandomTreesEmbedding : An ensemble of
        totally random trees.

    Notes
    -----
    The default values for the parameters controlling the size of the trees
    (e.g. ``max_depth``, ``min_samples_leaf``, etc.) lead to fully grown and
    unpruned trees which can potentially be very large on some data sets. To
    reduce memory consumption, the complexity and size of the trees should be
    controlled by setting those parameter values.

    References
    ----------

    .. [1] P. Geurts, D. Ernst., and L. Wehenkel, "Extremely randomized trees",
           Machine Learning, 63(1), 3-42, 2006.

    Examples
    --------
    >>> from sklearn.datasets import load_iris
    >>> from sklearn.model_selection import train_test_split
    >>> from sklearn.ensemble import BaggingClassifier
    >>> from sklearn.tree import ExtraTreeClassifier
    >>> X, y = load_iris(return_X_y=True)
    >>> X_train, X_test, y_train, y_test = train_test_split(
    ...    X, y, random_state=0)
    >>> extra_tree = ExtraTreeClassifier(random_state=0)
    >>> cls = BaggingClassifier(extra_tree, random_state=0).fit(
    ...    X_train, y_train)
    >>> cls.score(X_test, y_test)
    0.8947...
    """

    def __init__(
        self,
        *,
        criterion="gini",
        splitter="random",
        max_depth=None,
        min_samples_split=2,
        min_samples_leaf=1,
        min_weight_fraction_leaf=0.0,
        max_features="auto",
        random_state=None,
        max_leaf_nodes=None,
        min_impurity_decrease=0.0,
        class_weight=None,
        ccp_alpha=0.0,
    ):
        super().__init__(
            criterion=criterion,
            splitter=splitter,
            max_depth=max_depth,
            min_samples_split=min_samples_split,
            min_samples_leaf=min_samples_leaf,
            min_weight_fraction_leaf=min_weight_fraction_leaf,
            max_features=max_features,
            max_leaf_nodes=max_leaf_nodes,
            class_weight=class_weight,
            min_impurity_decrease=min_impurity_decrease,
            random_state=random_state,
            ccp_alpha=ccp_alpha,
        )


class ExtraTreeRegressor(DecisionTreeRegressor):
    """An extremely randomized tree regressor.

    Extra-trees differ from classic decision trees in the way they are built.
    When looking for the best split to separate the samples of a node into two
    groups, random splits are drawn for each of the `max_features` randomly
    selected features and the best split among those is chosen. When
    `max_features` is set 1, this amounts to building a totally random
    decision tree.

    Warning: Extra-trees should only be used within ensemble methods.

    Read more in the :ref:`User Guide <tree>`.

    Parameters
    ----------
    criterion : {"squared_error", "mse", "friedman_mse", "mae"}, \
            default="squared_error"
        The function to measure the quality of a split. Supported criteria
        are "squared_error" for the mean squared error, which is equal to
        variance reduction as feature selection criterion and "mae" for the
        mean absolute error.

        .. versionadded:: 0.18
           Mean Absolute Error (MAE) criterion.

        .. versionadded:: 0.24
            Poisson deviance criterion.

        .. deprecated:: 1.0
            Criterion "mse" was deprecated in v1.0 and will be removed in
            version 1.2. Use `criterion="squared_error"` which is equivalent.

        .. deprecated:: 1.0
            Criterion "mae" was deprecated in v1.0 and will be removed in
            version 1.2. Use `criterion="absolute_error"` which is equivalent.

    splitter : {"random", "best"}, default="random"
        The strategy used to choose the split at each node. Supported
        strategies are "best" to choose the best split and "random" to choose
        the best random split.

    max_depth : int, default=None
        The maximum depth of the tree. If None, then nodes are expanded until
        all leaves are pure or until all leaves contain less than
        min_samples_split samples.

    min_samples_split : int or float, default=2
        The minimum number of samples required to split an internal node:

        - If int, then consider `min_samples_split` as the minimum number.
        - If float, then `min_samples_split` is a fraction and
          `ceil(min_samples_split * n_samples)` are the minimum
          number of samples for each split.

        .. versionchanged:: 0.18
           Added float values for fractions.

    min_samples_leaf : int or float, default=1
        The minimum number of samples required to be at a leaf node.
        A split point at any depth will only be considered if it leaves at
        least ``min_samples_leaf`` training samples in each of the left and
        right branches.  This may have the effect of smoothing the model,
        especially in regression.

        - If int, then consider `min_samples_leaf` as the minimum number.
        - If float, then `min_samples_leaf` is a fraction and
          `ceil(min_samples_leaf * n_samples)` are the minimum
          number of samples for each node.

        .. versionchanged:: 0.18
           Added float values for fractions.

    min_weight_fraction_leaf : float, default=0.0
        The minimum weighted fraction of the sum total of weights (of all
        the input samples) required to be at a leaf node. Samples have
        equal weight when sample_weight is not provided.

    max_features : int, float, {"auto", "sqrt", "log2"} or None, default="auto"
        The number of features to consider when looking for the best split:

        - If int, then consider `max_features` features at each split.
        - If float, then `max_features` is a fraction and
          `int(max_features * n_features)` features are considered at each
          split.
        - If "auto", then `max_features=n_features`.
        - If "sqrt", then `max_features=sqrt(n_features)`.
        - If "log2", then `max_features=log2(n_features)`.
        - If None, then `max_features=n_features`.

        Note: the search for a split does not stop until at least one
        valid partition of the node samples is found, even if it requires to
        effectively inspect more than ``max_features`` features.

    random_state : int, RandomState instance or None, default=None
        Used to pick randomly the `max_features` used at each split.
        See :term:`Glossary <random_state>` for details.

    min_impurity_decrease : float, default=0.0
        A node will be split if this split induces a decrease of the impurity
        greater than or equal to this value.

        The weighted impurity decrease equation is the following::

            N_t / N * (impurity - N_t_R / N_t * right_impurity
                                - N_t_L / N_t * left_impurity)

        where ``N`` is the total number of samples, ``N_t`` is the number of
        samples at the current node, ``N_t_L`` is the number of samples in the
        left child, and ``N_t_R`` is the number of samples in the right child.

        ``N``, ``N_t``, ``N_t_R`` and ``N_t_L`` all refer to the weighted sum,
        if ``sample_weight`` is passed.

        .. versionadded:: 0.19

    max_leaf_nodes : int, default=None
        Grow a tree with ``max_leaf_nodes`` in best-first fashion.
        Best nodes are defined as relative reduction in impurity.
        If None then unlimited number of leaf nodes.

    ccp_alpha : non-negative float, default=0.0
        Complexity parameter used for Minimal Cost-Complexity Pruning. The
        subtree with the largest cost complexity that is smaller than
        ``ccp_alpha`` will be chosen. By default, no pruning is performed. See
        :ref:`minimal_cost_complexity_pruning` for details.

        .. versionadded:: 0.22

    Attributes
    ----------
    max_features_ : int
        The inferred value of max_features.

    n_features_ : int
        The number of features when ``fit`` is performed.

        .. deprecated:: 1.0
           `n_features_` is deprecated in 1.0 and will be removed in
           1.2. Use `n_features_in_` instead.

    n_features_in_ : int
        Number of features seen during :term:`fit`.

        .. versionadded:: 0.24

    feature_importances_ : ndarray of shape (n_features,)
        Return impurity-based feature importances (the higher, the more
        important the feature).

        Warning: impurity-based feature importances can be misleading for
        high cardinality features (many unique values). See
        :func:`sklearn.inspection.permutation_importance` as an alternative.

    n_outputs_ : int
        The number of outputs when ``fit`` is performed.

    tree_ : Tree instance
        The underlying Tree object. Please refer to
        ``help(sklearn.tree._tree.Tree)`` for attributes of Tree object and
        :ref:`sphx_glr_auto_examples_tree_plot_unveil_tree_structure.py`
        for basic usage of these attributes.

    See Also
    --------
    ExtraTreeClassifier : An extremely randomized tree classifier.
    sklearn.ensemble.ExtraTreesClassifier : An extra-trees classifier.
    sklearn.ensemble.ExtraTreesRegressor : An extra-trees regressor.

    Notes
    -----
    The default values for the parameters controlling the size of the trees
    (e.g. ``max_depth``, ``min_samples_leaf``, etc.) lead to fully grown and
    unpruned trees which can potentially be very large on some data sets. To
    reduce memory consumption, the complexity and size of the trees should be
    controlled by setting those parameter values.

    References
    ----------

    .. [1] P. Geurts, D. Ernst., and L. Wehenkel, "Extremely randomized trees",
           Machine Learning, 63(1), 3-42, 2006.

    Examples
    --------
    >>> from sklearn.datasets import load_diabetes
    >>> from sklearn.model_selection import train_test_split
    >>> from sklearn.ensemble import BaggingRegressor
    >>> from sklearn.tree import ExtraTreeRegressor
    >>> X, y = load_diabetes(return_X_y=True)
    >>> X_train, X_test, y_train, y_test = train_test_split(
    ...     X, y, random_state=0)
    >>> extra_tree = ExtraTreeRegressor(random_state=0)
    >>> reg = BaggingRegressor(extra_tree, random_state=0).fit(
    ...     X_train, y_train)
    >>> reg.score(X_test, y_test)
    0.33...
    """

    def __init__(
        self,
        *,
        criterion="squared_error",
        splitter="random",
        max_depth=None,
        min_samples_split=2,
        min_samples_leaf=1,
        min_weight_fraction_leaf=0.0,
        max_features="auto",
        random_state=None,
        min_impurity_decrease=0.0,
        max_leaf_nodes=None,
        ccp_alpha=0.0,
    ):
        super().__init__(
            criterion=criterion,
            splitter=splitter,
            max_depth=max_depth,
            min_samples_split=min_samples_split,
            min_samples_leaf=min_samples_leaf,
            min_weight_fraction_leaf=min_weight_fraction_leaf,
            max_features=max_features,
            max_leaf_nodes=max_leaf_nodes,
            min_impurity_decrease=min_impurity_decrease,
            random_state=random_state,
            ccp_alpha=ccp_alpha,
        )<|MERGE_RESOLUTION|>--- conflicted
+++ resolved
@@ -636,14 +636,8 @@
 # Public estimators
 # =============================================================================
 
-<<<<<<< HEAD
-class DecisionTreeClassifier(
-    ClassifierMixin, MultiLabelMixin, BaseDecisionTree
-):
-=======
 
 class DecisionTreeClassifier(ClassifierMixin, BaseDecisionTree):
->>>>>>> a44e9a8c
     """A decision tree classifier.
 
     Read more in the :ref:`User Guide <tree>`.
