--- conflicted
+++ resolved
@@ -32,12 +32,9 @@
                                          'predictor'])
 
 __all__ = [
-<<<<<<< HEAD
-    'SimpleImputer', 'MissingIndicator',
-=======
-    'SimpleImputer',
     'MICEImputer',
->>>>>>> 5da8869d
+    'MissingIndicator',
+    'SimpleImputer'
 ]
 
 
@@ -339,150 +336,6 @@
         return X
 
 
-<<<<<<< HEAD
-class MissingIndicator(BaseEstimator, TransformerMixin):
-    """Binary indicators for missing values.
-
-    Parameters
-    ----------
-    missing_values : integer or np.NaN, optional (default=np.NaN)
-        The placeholder for the missing values. All occurrences of
-        ``missing_values`` will be represented as ones.
-
-    features : {'auto' (default), 'all', array-like of int}
-        If "all", mask will represent all features.
-        If "auto", mask will only represent features with missing values
-        during fit time.
-        If mask/indices, mask will only represent features in the
-        indices or mask.
-
-    sparse : boolean or "auto", optional (default="auto")
-        If True, the transformed ``X`` will be a sparse matrix.
-        If False, the transformed ``X`` will be a numpy array.
-        If "auto", the transformed ``X`` will be of same type as input.
-
-    error_on_new : boolean, optional (default=True)
-        If True, transform will raise an error when there are features with
-        missing values in transform but have no missing values in fit
-        This is applicable only when ``features`` = "auto"
-
-    Examples
-    --------
-    >>> from sklearn.impute import MissingIndicator
-    >>> import numpy as np
-    >>> X1 = np.array([
-    ...       [np.nan,  1,  3],
-    ...       [ 4,  0, np.nan],
-    ...       [ 8,  1,  0]
-    ... ])
-    >>> X2 = np.array([
-    ...       [ 5, 1, np.nan],
-    ...       [np.nan,  2,  3],
-    ...       [ 2,  4,  0]
-    ... ])
-    >>> indicator = MissingIndicator()
-    >>> indicator.fit(X1)
-    MissingIndicator(error_on_new=True, features='auto', missing_values='NaN',
-             sparse='auto')
-    >>> X2_tr = indicator.transform(X2)
-    >>> X2_tr
-    array([[0, 1],
-           [1, 0],
-           [0, 0]])
-
-    Attributes
-    ----------
-    features_  : array of shape(n_missing_features,)
-        The features with missing values.
-
-    n_features_ : int
-        The number of features in the input.
-    """
-
-    def __init__(self, missing_values="NaN", features="auto", sparse="auto",
-                 error_on_new=True):
-        self.missing_values = missing_values
-        self.features = features
-        self.sparse = sparse
-        self.error_on_new = error_on_new
-
-    def fit(self, X, y=None):
-        """Fit the transformer on X.
-
-        Parameters
-        ----------
-        X : {array-like, sparse matrix}, shape (n_samples, n_features)
-            Input data, where ``n_samples`` is the number of samples and
-            ``n_features`` is the number of features.
-
-        Returns
-        -------
-        self : object
-            Returns self.
-        """
-        self._validate_params()
-
-        X = check_array(X, accept_sparse=('csc', 'csr'),
-                        force_all_finite=False)
-        self.n_features_ = X.shape[1]
-
-        if isinstance(self.features, six.string_types):
-            if self.features == "auto":
-                _, self.features_ = self._get_missing_features_info(X)
-            else:  # self.features == "all"
-                self.features_ = np.arange(self.n_features_)
-        else:
-            self.features_ = self.features
-
-        return self
-
-    def transform(self, X):
-        """Generate missing values indicator for X.
-
-        Parameters
-        ----------
-        X : {array-like, sparse matrix}, shape = [n_samples, n_features]
-            The input data to complete.
-
-        Returns
-        -------
-        Xt : array or sparse matrix, shape = [n_samples, n_features]
-             The missing indicator for input data
-
-        """
-        check_is_fitted(self, "features_", "n_features_")
-
-        X = check_array(X, accept_sparse=('csc', 'csr'),
-                        force_all_finite=False)
-        if X.shape[1] != self.n_features_:
-            raise ValueError("X has a different number of features "
-                             "than during fitting.")
-
-        imputer_mask, features_ = self._get_missing_features_info(X)
-
-        if isinstance(self.features, six.string_types):
-            if self.features == "auto":
-                features = np.setdiff1d(features_,
-                                        self.features_)
-                if self.error_on_new and features.size > 0:
-                    raise ValueError("The features %s have missing values "
-                                     "in transform but have no missing values "
-                                     "in fit" % features)
-
-        if not (isinstance(self.features, six.string_types) and
-                self.features == "all") and len(self.features_) != 0:
-            # no need to slice when all features have missing values
-            imputer_mask = imputer_mask[:, self.features_]
-
-        return imputer_mask
-
-    def fit_transform(self, X, y=None):
-        """Generate missing values indicator for X.
-
-        Parameters
-        ----------
-        X : {array-like, sparse matrix}, shape = [n_samples, n_features]
-=======
 class MICEImputer(BaseEstimator, TransformerMixin):
     """MICE transformer to impute missing values.
 
@@ -954,63 +807,6 @@
         Parameters
         ----------
         X : array-like, shape = [n_samples, n_features]
->>>>>>> 5da8869d
-            The input data to complete.
-
-        Returns
-        -------
-<<<<<<< HEAD
-        Xt : array or sparse matrix, shape = [n_samples, n_features]
-             The missing indicator for input data
-
-        """
-        self.fit(X, y)
-        return self.transform(X)
-
-    def _validate_params(self):
-        if (isinstance(self.features, six.string_types) and
-                self.features not in ["auto", "all"]):
-            raise ValueError("Can only use these options: 'auto', 'all'"
-                             " got {0}".format(self.features))
-        elif not isinstance(self.features, six.string_types):
-            self.features = check_array(self.features, ensure_2d=False)
-            if (isinstance(self.features, np.ndarray) and
-                    self.features.dtype.kind != 'i'):
-                raise ValueError("Features should be an array of integers")
-
-        if not ((isinstance(self.sparse, six.string_types) and
-                self.sparse == "auto") or isinstance(self.sparse, bool)):
-            raise ValueError("sparse can only boolean or 'auto'"
-                             " got {0}".format(self.sparse))
-
-    def _get_missing_features_info(self, X):
-        if sparse.issparse(X) and self.missing_values != 0:
-            #  sparse matrix and missing values is not zero
-            imputer_mask = _get_mask(X.data, self.missing_values)
-            imputer_mask = X.__class__((imputer_mask, X.indices.copy(),
-                                        X.indptr.copy()), shape=X.shape,
-                                       dtype=X.dtype)
-            feat_with_missing = imputer_mask.sum(axis=0).nonzero()[1]
-        else:
-            #  sparse with zero as missing value and dense matrix
-            if sparse.issparse(X):
-                X = X.toarray()
-            imputer_mask = _get_mask(X, self.missing_values)
-            #  convert boolean mask to binary mask
-            imputer_mask = imputer_mask.astype(int, copy=False)
-            feat_with_missing = imputer_mask.sum(axis=0).nonzero()[0]
-
-        if ((self.sparse == 'auto' and sparse.issparse(imputer_mask)) or
-                self.sparse is True):
-            imputer_mask = sparse.csc_matrix(imputer_mask)
-        elif self.sparse is False and sparse.issparse(imputer_mask):
-            imputer_mask = imputer_mask.toarray()
-
-        if isinstance(feat_with_missing, np.matrix):
-            feat_with_missing = feat_with_missing.A1
-
-        return imputer_mask, feat_with_missing
-=======
         Xt : array-like, shape (n_samples, n_features)
              The imputed input data.
         """
@@ -1074,4 +870,201 @@
         """
         self.fit_transform(X)
         return self
->>>>>>> 5da8869d
+
+
+class MissingIndicator(BaseEstimator, TransformerMixin):
+    """Binary indicators for missing values.
+
+    Parameters
+    ----------
+    missing_values : integer or np.NaN, optional (default=np.NaN)
+        The placeholder for the missing values. All occurrences of
+        ``missing_values`` will be represented as ones.
+
+    features : {'auto' (default), 'all', array-like of int}
+        If "all", mask will represent all features.
+        If "auto", mask will only represent features with missing values
+        during fit time.
+        If mask/indices, mask will only represent features in the
+        indices or mask.
+
+    sparse : boolean or "auto", optional (default="auto")
+        If True, the transformed ``X`` will be a sparse matrix.
+        If False, the transformed ``X`` will be a numpy array.
+        If "auto", the transformed ``X`` will be of same type as input.
+
+    error_on_new : boolean, optional (default=True)
+        If True, transform will raise an error when there are features with
+        missing values in transform but have no missing values in fit
+        This is applicable only when ``features`` = "auto"
+
+    Examples
+    --------
+    >>> from sklearn.impute import MissingIndicator
+    >>> import numpy as np
+    >>> X1 = np.array([
+    ...       [np.nan,  1,  3],
+    ...       [ 4,  0, np.nan],
+    ...       [ 8,  1,  0]
+    ... ])
+    >>> X2 = np.array([
+    ...       [ 5, 1, np.nan],
+    ...       [np.nan,  2,  3],
+    ...       [ 2,  4,  0]
+    ... ])
+    >>> indicator = MissingIndicator()
+    >>> indicator.fit(X1)
+    MissingIndicator(error_on_new=True, features='auto', missing_values='NaN',
+             sparse='auto')
+    >>> X2_tr = indicator.transform(X2)
+    >>> X2_tr
+    array([[0, 1],
+           [1, 0],
+           [0, 0]])
+
+    Attributes
+    ----------
+    features_  : array of shape(n_missing_features,)
+        The features with missing values.
+
+    n_features_ : int
+        The number of features in the input.
+    """
+
+    def __init__(self, missing_values="NaN", features="auto", sparse="auto",
+                 error_on_new=True):
+        self.missing_values = missing_values
+        self.features = features
+        self.sparse = sparse
+        self.error_on_new = error_on_new
+
+    def fit(self, X, y=None):
+        """Fit the transformer on X.
+
+        Parameters
+        ----------
+        X : {array-like, sparse matrix}, shape (n_samples, n_features)
+            Input data, where ``n_samples`` is the number of samples and
+            ``n_features`` is the number of features.
+
+        Returns
+        -------
+        self : object
+            Returns self.
+        """
+        self._validate_params()
+
+        X = check_array(X, accept_sparse=('csc', 'csr'),
+                        force_all_finite=False)
+        self.n_features_ = X.shape[1]
+
+        if isinstance(self.features, six.string_types):
+            if self.features == "auto":
+                _, self.features_ = self._get_missing_features_info(X)
+            else:  # self.features == "all"
+                self.features_ = np.arange(self.n_features_)
+        else:
+            self.features_ = self.features
+
+        return self
+
+    def transform(self, X):
+        """Generate missing values indicator for X.
+
+        Parameters
+        ----------
+        X : {array-like, sparse matrix}, shape = [n_samples, n_features]
+            The input data to complete.
+
+        Returns
+        -------
+        Xt : array or sparse matrix, shape = [n_samples, n_features]
+             The missing indicator for input data
+
+        """
+        check_is_fitted(self, "features_", "n_features_")
+
+        X = check_array(X, accept_sparse=('csc', 'csr'),
+                        force_all_finite=False)
+        if X.shape[1] != self.n_features_:
+            raise ValueError("X has a different number of features "
+                             "than during fitting.")
+
+        imputer_mask, features_ = self._get_missing_features_info(X)
+
+        if isinstance(self.features, six.string_types):
+            if self.features == "auto":
+                features = np.setdiff1d(features_,
+                                        self.features_)
+                if self.error_on_new and features.size > 0:
+                    raise ValueError("The features %s have missing values "
+                                     "in transform but have no missing values "
+                                     "in fit" % features)
+
+        if not (isinstance(self.features, six.string_types) and
+                self.features == "all") and len(self.features_) != 0:
+            # no need to slice when all features have missing values
+            imputer_mask = imputer_mask[:, self.features_]
+
+        return imputer_mask
+
+    def fit_transform(self, X, y=None):
+        """Generate missing values indicator for X.
+
+        Parameters
+        ----------
+        X : {array-like, sparse matrix}, shape = [n_samples, n_features]
+            The input data to complete.
+
+        Returns
+        -------
+        Xt : array or sparse matrix, shape = [n_samples, n_features]
+             The missing indicator for input data
+
+        """
+        self.fit(X, y)
+        return self.transform(X)
+
+    def _validate_params(self):
+        if (isinstance(self.features, six.string_types) and
+                self.features not in ["auto", "all"]):
+            raise ValueError("Can only use these options: 'auto', 'all'"
+                             " got {0}".format(self.features))
+        elif not isinstance(self.features, six.string_types):
+            self.features = check_array(self.features, ensure_2d=False)
+            if (isinstance(self.features, np.ndarray) and
+                    self.features.dtype.kind != 'i'):
+                raise ValueError("Features should be an array of integers")
+
+        if not ((isinstance(self.sparse, six.string_types) and
+                self.sparse == "auto") or isinstance(self.sparse, bool)):
+            raise ValueError("sparse can only boolean or 'auto'"
+                             " got {0}".format(self.sparse))
+
+    def _get_missing_features_info(self, X):
+        if sparse.issparse(X) and self.missing_values != 0:
+            #  sparse matrix and missing values is not zero
+            imputer_mask = _get_mask(X.data, self.missing_values)
+            imputer_mask = X.__class__((imputer_mask, X.indices.copy(),
+                                        X.indptr.copy()), shape=X.shape,
+                                       dtype=X.dtype)
+            feat_with_missing = imputer_mask.sum(axis=0).nonzero()[1]
+        else:
+            #  sparse with zero as missing value and dense matrix
+            if sparse.issparse(X):
+                X = X.toarray()
+            imputer_mask = _get_mask(X, self.missing_values)
+            #  convert boolean mask to binary mask
+            imputer_mask = imputer_mask.astype(int, copy=False)
+            feat_with_missing = imputer_mask.sum(axis=0).nonzero()[0]
+
+        if ((self.sparse == 'auto' and sparse.issparse(imputer_mask)) or
+                self.sparse is True):
+            imputer_mask = sparse.csc_matrix(imputer_mask)
+        elif self.sparse is False and sparse.issparse(imputer_mask):
+            imputer_mask = imputer_mask.toarray()
+
+        if isinstance(feat_with_missing, np.matrix):
+            feat_with_missing = feat_with_missing.A1
+
+        return imputer_mask, feat_with_missing