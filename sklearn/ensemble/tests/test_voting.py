--- conflicted
+++ resolved
@@ -97,13 +97,8 @@
 @pytest.mark.filterwarnings('ignore: Default multi_class will')  # 0.22
 def test_majority_label_iris():
     """Check classification by majority label on dataset iris."""
-<<<<<<< HEAD
-    clf1 = LogisticRegression(random_state=123)
-    clf2 = RandomForestClassifier(n_estimators=10, random_state=123)
-=======
     clf1 = LogisticRegression(solver='liblinear', random_state=123)
     clf2 = RandomForestClassifier(random_state=123)
->>>>>>> 91e019df
     clf3 = GaussianNB()
     eclf = VotingClassifier(estimators=[
                 ('lr', clf1), ('rf', clf2), ('gnb', clf3)],
