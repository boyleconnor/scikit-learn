--- conflicted
+++ resolved
@@ -3,18 +3,16 @@
 """
 
 import numpy as np
+import warnings
 
 from sklearn.utils.testing import assert_equal
 from sklearn.utils.testing import assert_array_equal
 from sklearn.utils.testing import assert_array_almost_equal
 from sklearn.utils.testing import assert_raises
 from sklearn.utils.testing import assert_true
-<<<<<<< HEAD
 from sklearn.utils.testing import assert_almost_equal
 from sklearn.utils.testing import assert_greater
-=======
 from sklearn.utils.testing import assert_warns
->>>>>>> 21f04794
 
 
 from sklearn.metrics import mean_squared_error
@@ -615,7 +613,6 @@
 def test_warn_deviance():
     """Test if mdeviance and bdeviance give deprecated warning. """
     for loss in ('bdeviance', 'mdeviance'):
-<<<<<<< HEAD
         with warnings.catch_warnings(record=True) as w:
             # This will raise a DataConversionWarning that we want to
             # "always" raise, elsewhere the warnings gets ignored in the
@@ -839,15 +836,4 @@
 
 if __name__ == "__main__":
     import nose
-    nose.runmodule()
-=======
-        # This will raise a DataConversionWarning that we want to
-        # "always" raise, elsewhere the warnings gets ignored in the
-        # later tests, and the tests that check for this warning fail
-        clf = GradientBoostingClassifier(loss=loss)
-        try:
-            assert_warns(UserWarning, clf.fit, X, y)
-        except ValueError:
-            # mdeviance will raise ValueError because only 2 classes
-            pass
->>>>>>> 21f04794
+    nose.runmodule()