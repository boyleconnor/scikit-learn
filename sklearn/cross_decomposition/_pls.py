"""
The :mod:`sklearn.pls` module implements Partial Least Squares (PLS).
"""

# Author: Edouard Duchesnay <edouard.duchesnay@cea.fr>
# License: BSD 3 clause

import warnings
from abc import ABCMeta, abstractmethod

import numpy as np
from scipy.linalg import svd

from ..base import BaseEstimator, RegressorMixin, TransformerMixin
from ..base import MultiOutputMixin
from ..base import _ClassNamePrefixFeaturesOutMixin
from ..utils import check_array, check_consistent_length
from ..utils.fixes import sp_version
from ..utils.fixes import parse_version
from ..utils.extmath import svd_flip
from ..utils.validation import check_is_fitted, FLOAT_DTYPES
from ..exceptions import ConvergenceWarning
from ..utils.deprecation import deprecated

__all__ = ["PLSCanonical", "PLSRegression", "PLSSVD"]


if sp_version >= parse_version("1.7"):
    # Starting in scipy 1.7 pinv2 was deprecated in favor of pinv.
    # pinv now uses the svd to compute the pseudo-inverse.
    from scipy.linalg import pinv as pinv2
else:
    from scipy.linalg import pinv2


def _pinv2_old(a):
    # Used previous scipy pinv2 that was updated in:
    # https://github.com/scipy/scipy/pull/10067
    # We can not set `cond` or `rcond` for pinv2 in scipy >= 1.3 to keep the
    # same behavior of pinv2 for scipy < 1.3, because the condition used to
    # determine the rank is dependent on the output of svd.
    u, s, vh = svd(a, full_matrices=False, check_finite=False)

    t = u.dtype.char.lower()
    factor = {"f": 1e3, "d": 1e6}
    cond = np.max(s) * factor[t] * np.finfo(t).eps
    rank = np.sum(s > cond)

    u = u[:, :rank]
    u /= s[:rank]
    return np.transpose(np.conjugate(np.dot(u, vh[:rank])))


def _get_first_singular_vectors_power_method(
    X, Y, mode="A", max_iter=500, tol=1e-06, norm_y_weights=False
):
    """Return the first left and right singular vectors of X'Y.

    Provides an alternative to the svd(X'Y) and uses the power method instead.
    With norm_y_weights to True and in mode A, this corresponds to the
    algorithm section 11.3 of the Wegelin's review, except this starts at the
    "update saliences" part.
    """

    eps = np.finfo(X.dtype).eps
    try:
        y_score = next(col for col in Y.T if np.any(np.abs(col) > eps))
    except StopIteration as e:
        raise StopIteration("Y residual is constant") from e

    x_weights_old = 100  # init to big value for first convergence check

    if mode == "B":
        # Precompute pseudo inverse matrices
        # Basically: X_pinv = (X.T X)^-1 X.T
        # Which requires inverting a (n_features, n_features) matrix.
        # As a result, and as detailed in the Wegelin's review, CCA (i.e. mode
        # B) will be unstable if n_features > n_samples or n_targets >
        # n_samples
        X_pinv, Y_pinv = _pinv2_old(X), _pinv2_old(Y)

    for i in range(max_iter):
        if mode == "B":
            x_weights = np.dot(X_pinv, y_score)
        else:
            x_weights = np.dot(X.T, y_score) / np.dot(y_score, y_score)

        x_weights /= np.sqrt(np.dot(x_weights, x_weights)) + eps
        x_score = np.dot(X, x_weights)

        if mode == "B":
            y_weights = np.dot(Y_pinv, x_score)
        else:
            y_weights = np.dot(Y.T, x_score) / np.dot(x_score.T, x_score)

        if norm_y_weights:
            y_weights /= np.sqrt(np.dot(y_weights, y_weights)) + eps

        y_score = np.dot(Y, y_weights) / (np.dot(y_weights, y_weights) + eps)

        x_weights_diff = x_weights - x_weights_old
        if np.dot(x_weights_diff, x_weights_diff) < tol or Y.shape[1] == 1:
            break
        x_weights_old = x_weights

    n_iter = i + 1
    if n_iter == max_iter:
        warnings.warn("Maximum number of iterations reached", ConvergenceWarning)

    return x_weights, y_weights, n_iter


def _get_first_singular_vectors_svd(X, Y):
    """Return the first left and right singular vectors of X'Y.

    Here the whole SVD is computed.
    """
    C = np.dot(X.T, Y)
    U, _, Vt = svd(C, full_matrices=False)
    return U[:, 0], Vt[0, :]


def _center_scale_xy(X, Y, scale=True):
    """Center X, Y and scale if the scale parameter==True

    Returns
    -------
        X, Y, x_mean, y_mean, x_std, y_std
    """
    # center
    x_mean = X.mean(axis=0)
    X -= x_mean
    y_mean = Y.mean(axis=0)
    Y -= y_mean
    # scale
    if scale:
        x_std = X.std(axis=0, ddof=1)
        x_std[x_std == 0.0] = 1.0
        X /= x_std
        y_std = Y.std(axis=0, ddof=1)
        y_std[y_std == 0.0] = 1.0
        Y /= y_std
    else:
        x_std = np.ones(X.shape[1])
        y_std = np.ones(Y.shape[1])
    return X, Y, x_mean, y_mean, x_std, y_std


def _svd_flip_1d(u, v):
    """Same as svd_flip but works on 1d arrays, and is inplace"""
    # svd_flip would force us to convert to 2d array and would also return 2d
    # arrays. We don't want that.
    biggest_abs_val_idx = np.argmax(np.abs(u))
    sign = np.sign(u[biggest_abs_val_idx])
    u *= sign
    v *= sign


class _PLS(
    _ClassNamePrefixFeaturesOutMixin,
    TransformerMixin,
    RegressorMixin,
    MultiOutputMixin,
    BaseEstimator,
    metaclass=ABCMeta,
):
    """Partial Least Squares (PLS)

    This class implements the generic PLS algorithm.

    Main ref: Wegelin, a survey of Partial Least Squares (PLS) methods,
    with emphasis on the two-block case
    https://www.stat.washington.edu/research/reports/2000/tr371.pdf
    """

    @abstractmethod
    def __init__(
        self,
        n_components=2,
        *,
        scale=True,
        deflation_mode="regression",
        mode="A",
        algorithm="nipals",
        max_iter=500,
        tol=1e-06,
        copy=True,
    ):
        self.n_components = n_components
        self.deflation_mode = deflation_mode
        self.mode = mode
        self.scale = scale
        self.algorithm = algorithm
        self.max_iter = max_iter
        self.tol = tol
        self.copy = copy

    def fit(self, X, Y):
        """Fit model to data.

        Parameters
        ----------
        X : array-like of shape (n_samples, n_features)
            Training vectors, where `n_samples` is the number of samples and
            `n_features` is the number of predictors.

        Y : array-like of shape (n_samples,) or (n_samples, n_targets)
            Target vectors, where `n_samples` is the number of samples and
            `n_targets` is the number of response variables.

        Returns
        -------
        self : object
            Fitted model.
        """

        check_consistent_length(X, Y)
        X = self._validate_data(
            X, dtype=np.float64, copy=self.copy, ensure_min_samples=2
        )
        Y = check_array(
            Y, input_name="Y", dtype=np.float64, copy=self.copy, ensure_2d=False
        )
        if Y.ndim == 1:
            Y = Y.reshape(-1, 1)

        n = X.shape[0]
        p = X.shape[1]
        q = Y.shape[1]

        n_components = self.n_components
        if self.deflation_mode == "regression":
            # With PLSRegression n_components is bounded by the rank of (X.T X)
            # see Wegelin page 25
            rank_upper_bound = p
            if not 1 <= n_components <= rank_upper_bound:
                # TODO: raise an error in 1.1
                warnings.warn(
                    f"As of version 0.24, n_components({n_components}) should "
                    "be in [1, n_features]."
                    f"n_components={rank_upper_bound} will be used instead. "
                    "In version 1.1 (renaming of 0.26), an error will be "
                    "raised.",
                    FutureWarning,
                )
                n_components = rank_upper_bound
        else:
            # With CCA and PLSCanonical, n_components is bounded by the rank of
            # X and the rank of Y: see Wegelin page 12
            rank_upper_bound = min(n, p, q)
            if not 1 <= self.n_components <= rank_upper_bound:
                # TODO: raise an error in 1.1
                warnings.warn(
                    f"As of version 0.24, n_components({n_components}) should "
                    "be in [1, min(n_features, n_samples, n_targets)] = "
                    f"[1, {rank_upper_bound}]. "
                    f"n_components={rank_upper_bound} will be used instead. "
                    "In version 1.1 (renaming of 0.26), an error will be "
                    "raised.",
                    FutureWarning,
                )
                n_components = rank_upper_bound

        if self.algorithm not in ("svd", "nipals"):
            raise ValueError(
                f"algorithm should be 'svd' or 'nipals', got {self.algorithm}."
            )

        self._norm_y_weights = self.deflation_mode == "canonical"  # 1.1
        norm_y_weights = self._norm_y_weights

        # Scale (in place)
        Xk, Yk, self._x_mean, self._y_mean, self._x_std, self._y_std = _center_scale_xy(
            X, Y, self.scale
        )

        self.x_weights_ = np.zeros((p, n_components))  # U
        self.y_weights_ = np.zeros((q, n_components))  # V
        self._x_scores = np.zeros((n, n_components))  # Xi
        self._y_scores = np.zeros((n, n_components))  # Omega
        self.x_loadings_ = np.zeros((p, n_components))  # Gamma
        self.y_loadings_ = np.zeros((q, n_components))  # Delta
        self.n_iter_ = []

        # This whole thing corresponds to the algorithm in section 4.1 of the
        # review from Wegelin. See above for a notation mapping from code to
        # paper.
        Y_eps = np.finfo(Yk.dtype).eps
        for k in range(n_components):
            # Find first left and right singular vectors of the X.T.dot(Y)
            # cross-covariance matrix.
            if self.algorithm == "nipals":
                # Replace columns that are all close to zero with zeros
                Yk_mask = np.all(np.abs(Yk) < 10 * Y_eps, axis=0)
                Yk[:, Yk_mask] = 0.0

                try:
                    (
                        x_weights,
                        y_weights,
                        n_iter_,
                    ) = _get_first_singular_vectors_power_method(
                        Xk,
                        Yk,
                        mode=self.mode,
                        max_iter=self.max_iter,
                        tol=self.tol,
                        norm_y_weights=norm_y_weights,
                    )
                except StopIteration as e:
                    if str(e) != "Y residual is constant":
                        raise
                    warnings.warn(f"Y residual is constant at iteration {k}")
                    break

                self.n_iter_.append(n_iter_)

            elif self.algorithm == "svd":
                x_weights, y_weights = _get_first_singular_vectors_svd(Xk, Yk)

            # inplace sign flip for consistency across solvers and archs
            _svd_flip_1d(x_weights, y_weights)

            # compute scores, i.e. the projections of X and Y
            x_scores = np.dot(Xk, x_weights)
            if norm_y_weights:
                y_ss = 1
            else:
                y_ss = np.dot(y_weights, y_weights)
            y_scores = np.dot(Yk, y_weights) / y_ss

            # Deflation: subtract rank-one approx to obtain Xk+1 and Yk+1
            x_loadings = np.dot(x_scores, Xk) / np.dot(x_scores, x_scores)
            Xk -= np.outer(x_scores, x_loadings)

            if self.deflation_mode == "canonical":
                # regress Yk on y_score
                y_loadings = np.dot(y_scores, Yk) / np.dot(y_scores, y_scores)
                Yk -= np.outer(y_scores, y_loadings)
            if self.deflation_mode == "regression":
                # regress Yk on x_score
                y_loadings = np.dot(x_scores, Yk) / np.dot(x_scores, x_scores)
                Yk -= np.outer(x_scores, y_loadings)

            self.x_weights_[:, k] = x_weights
            self.y_weights_[:, k] = y_weights
            self._x_scores[:, k] = x_scores
            self._y_scores[:, k] = y_scores
            self.x_loadings_[:, k] = x_loadings
            self.y_loadings_[:, k] = y_loadings

        # X was approximated as Xi . Gamma.T + X_(R+1)
        # Xi . Gamma.T is a sum of n_components rank-1 matrices. X_(R+1) is
        # whatever is left to fully reconstruct X, and can be 0 if X is of rank
        # n_components.
        # Similarly, Y was approximated as Omega . Delta.T + Y_(R+1)

        # Compute transformation matrices (rotations_). See User Guide.
        self.x_rotations_ = np.dot(
            self.x_weights_,
            pinv2(np.dot(self.x_loadings_.T, self.x_weights_), check_finite=False),
        )
        self.y_rotations_ = np.dot(
            self.y_weights_,
            pinv2(np.dot(self.y_loadings_.T, self.y_weights_), check_finite=False),
        )
<<<<<<< HEAD
        # FIXME: change `self._coef_` to `self.coef_` in 1.3
        self._coef_ = np.dot(self.x_rotations_, self.y_loadings_.T)
        self._coef_ = (self._coef_ * self._y_std).T
=======

        self.coef_ = np.dot(self.x_rotations_, self.y_loadings_.T)
        self.coef_ = self.coef_ * self._y_std
        self._n_features_out = self.x_rotations_.shape[1]
>>>>>>> cd10651c
        return self

    def transform(self, X, Y=None, copy=True):
        """Apply the dimension reduction.

        Parameters
        ----------
        X : array-like of shape (n_samples, n_features)
            Samples to transform.

        Y : array-like of shape (n_samples, n_targets), default=None
            Target vectors.

        copy : bool, default=True
            Whether to copy `X` and `Y`, or perform in-place normalization.

        Returns
        -------
        x_scores, y_scores : array-like or tuple of array-like
            Return `x_scores` if `Y` is not given, `(x_scores, y_scores)` otherwise.
        """
        check_is_fitted(self)
        X = self._validate_data(X, copy=copy, dtype=FLOAT_DTYPES, reset=False)
        # Normalize
        X -= self._x_mean
        X /= self._x_std
        # Apply rotation
        x_scores = np.dot(X, self.x_rotations_)
        if Y is not None:
            Y = check_array(
                Y, input_name="Y", ensure_2d=False, copy=copy, dtype=FLOAT_DTYPES
            )
            if Y.ndim == 1:
                Y = Y.reshape(-1, 1)
            Y -= self._y_mean
            Y /= self._y_std
            y_scores = np.dot(Y, self.y_rotations_)
            return x_scores, y_scores

        return x_scores

    def inverse_transform(self, X, Y=None):
        """Transform data back to its original space.

        Parameters
        ----------
        X : array-like of shape (n_samples, n_components)
            New data, where `n_samples` is the number of samples
            and `n_components` is the number of pls components.

        Y : array-like of shape (n_samples, n_components)
            New target, where `n_samples` is the number of samples
            and `n_components` is the number of pls components.

        Returns
        -------
        X_reconstructed : ndarray of shape (n_samples, n_features)
            Return the reconstructed `X` data.

        Y_reconstructed : ndarray of shape (n_samples, n_targets)
            Return the reconstructed `X` target. Only returned when `Y` is given.

        Notes
        -----
        This transformation will only be exact if `n_components=n_features`.
        """
        check_is_fitted(self)
        X = check_array(X, input_name="X", dtype=FLOAT_DTYPES)
        # From pls space to original space
        X_reconstructed = np.matmul(X, self.x_loadings_.T)
        # Denormalize
        X_reconstructed *= self._x_std
        X_reconstructed += self._x_mean

        if Y is not None:
            Y = check_array(Y, input_name="Y", dtype=FLOAT_DTYPES)
            # From pls space to original space
            Y_reconstructed = np.matmul(Y, self.y_loadings_.T)
            # Denormalize
            Y_reconstructed *= self._y_std
            Y_reconstructed += self._y_mean
            return X_reconstructed, Y_reconstructed

        return X_reconstructed

    def predict(self, X, copy=True):
        """Predict targets of given samples.

        Parameters
        ----------
        X : array-like of shape (n_samples, n_features)
            Samples.

        copy : bool, default=True
            Whether to copy `X` and `Y`, or perform in-place normalization.

        Returns
        -------
        y_pred : ndarray of shape (n_samples,) or (n_samples, n_targets)
            Returns predicted values.

        Notes
        -----
        This call requires the estimation of a matrix of shape
        `(n_features, n_targets)`, which may be an issue in high dimensional
        space.
        """
        check_is_fitted(self)
        X = self._validate_data(X, copy=copy, dtype=FLOAT_DTYPES, reset=False)
        # Normalize
        X -= self._x_mean
        X /= self._x_std
        # FIXME: change `self._coef_` to `self.coef_` in 1.3
        Ypred = X @ self._coef_.T
        return Ypred + self._y_mean

    def fit_transform(self, X, y=None):
        """Learn and apply the dimension reduction on the train data.

        Parameters
        ----------
        X : array-like of shape (n_samples, n_features)
            Training vectors, where `n_samples` is the number of samples and
            `n_features` is the number of predictors.

        y : array-like of shape (n_samples, n_targets), default=None
            Target vectors, where `n_samples` is the number of samples and
            `n_targets` is the number of response variables.

        Returns
        -------
        self : ndarray of shape (n_samples, n_components)
            Return `x_scores` if `Y` is not given, `(x_scores, y_scores)` otherwise.
        """
        return self.fit(X, y).transform(X, y)

    # mypy error: Decorated property not supported
    @deprecated(  # type: ignore
        "The attribute `coef_` will be transposed in version 1.3 to be consistent "
        "with other linear models in scikit-learn. Currently, `coef_` has a shape "
        "of (n_features, n_targets) and in the future it will have a shape of "
        "(n_targets, n_features)."
    )
    @property
    def coef_(self):
        # FIXME: remove in 1.3 and change `self._coef_` to `self.coef_`
        # In addition, remove catch warnings from `_get_feature_importances`
        return self._coef_.T

    @deprecated(  # type: ignore
        "Attribute `norm_y_weights` was deprecated in version 0.24 and "
        "will be removed in 1.1 (renaming of 0.26)."
    )
    @property
    def norm_y_weights(self):
        return self._norm_y_weights

    @deprecated(  # type: ignore
        "Attribute `x_mean_` was deprecated in version 0.24 and "
        "will be removed in 1.1 (renaming of 0.26)."
    )
    @property
    def x_mean_(self):
        return self._x_mean

    @deprecated(  # type: ignore
        "Attribute `y_mean_` was deprecated in version 0.24 and "
        "will be removed in 1.1 (renaming of 0.26)."
    )
    @property
    def y_mean_(self):
        return self._y_mean

    @deprecated(  # type: ignore
        "Attribute `x_std_` was deprecated in version 0.24 and "
        "will be removed in 1.1 (renaming of 0.26)."
    )
    @property
    def x_std_(self):
        return self._x_std

    @deprecated(  # type: ignore
        "Attribute `y_std_` was deprecated in version 0.24 and "
        "will be removed in 1.1 (renaming of 0.26)."
    )
    @property
    def y_std_(self):
        return self._y_std

    @property
    def x_scores_(self):
        """Attribute `x_scores_` was deprecated in version 0.24."""
        # TODO: raise error in 1.1 instead
        if not isinstance(self, PLSRegression):
            pass
            warnings.warn(
                "Attribute `x_scores_` was deprecated in version 0.24 and "
                "will be removed in 1.1 (renaming of 0.26). Use "
                "est.transform(X) on the training data instead.",
                FutureWarning,
            )
        return self._x_scores

    @property
    def y_scores_(self):
        """Attribute `y_scores_` was deprecated in version 0.24."""
        # TODO: raise error in 1.1 instead
        if not isinstance(self, PLSRegression):
            warnings.warn(
                "Attribute `y_scores_` was deprecated in version 0.24 and "
                "will be removed in 1.1 (renaming of 0.26). Use "
                "est.transform(X) on the training data instead.",
                FutureWarning,
            )
        return self._y_scores

    def _more_tags(self):
        return {"poor_score": True, "requires_y": False}


class PLSRegression(_PLS):
    """PLS regression.

    PLSRegression is also known as PLS2 or PLS1, depending on the number of
    targets.

    Read more in the :ref:`User Guide <cross_decomposition>`.

    .. versionadded:: 0.8

    Parameters
    ----------
    n_components : int, default=2
        Number of components to keep. Should be in `[1, min(n_samples,
        n_features, n_targets)]`.

    scale : bool, default=True
        Whether to scale `X` and `Y`.

    max_iter : int, default=500
        The maximum number of iterations of the power method when
        `algorithm='nipals'`. Ignored otherwise.

    tol : float, default=1e-06
        The tolerance used as convergence criteria in the power method: the
        algorithm stops whenever the squared norm of `u_i - u_{i-1}` is less
        than `tol`, where `u` corresponds to the left singular vector.

    copy : bool, default=True
        Whether to copy `X` and `Y` in :term:`fit` before applying centering,
        and potentially scaling. If `False`, these operations will be done
        inplace, modifying both arrays.

    Attributes
    ----------
    x_weights_ : ndarray of shape (n_features, n_components)
        The left singular vectors of the cross-covariance matrices of each
        iteration.

    y_weights_ : ndarray of shape (n_targets, n_components)
        The right singular vectors of the cross-covariance matrices of each
        iteration.

    x_loadings_ : ndarray of shape (n_features, n_components)
        The loadings of `X`.

    y_loadings_ : ndarray of shape (n_targets, n_components)
        The loadings of `Y`.

    x_scores_ : ndarray of shape (n_samples, n_components)
        The transformed training samples.

    y_scores_ : ndarray of shape (n_samples, n_components)
        The transformed training targets.

    x_rotations_ : ndarray of shape (n_features, n_components)
        The projection matrix used to transform `X`.

    y_rotations_ : ndarray of shape (n_features, n_components)
        The projection matrix used to transform `Y`.

    coef_ : ndarray of shape (n_features, n_targets)
        The coefficients of the linear model such that `Y` is approximated as
        `Y = X @ coef_`.

        .. deprecated:: 1.1
           The attribute `coef_` will be transposed in version 1.3 to be
           consistent with other linear models. The shape will be changed from
           `(n_features, n_targets)` to `(n_targets, n_features)`.

    n_iter_ : list of shape (n_components,)
        Number of iterations of the power method, for each
        component.

    n_features_in_ : int
        Number of features seen during :term:`fit`.

    feature_names_in_ : ndarray of shape (`n_features_in_`,)
        Names of features seen during :term:`fit`. Defined only when `X`
        has feature names that are all strings.

        .. versionadded:: 1.0

    See Also
    --------
    PLSCanonical : Partial Least Squares transformer and regressor.

    Examples
    --------
    >>> from sklearn.cross_decomposition import PLSRegression
    >>> X = [[0., 0., 1.], [1.,0.,0.], [2.,2.,2.], [2.,5.,4.]]
    >>> Y = [[0.1, -0.2], [0.9, 1.1], [6.2, 5.9], [11.9, 12.3]]
    >>> pls2 = PLSRegression(n_components=2)
    >>> pls2.fit(X, Y)
    PLSRegression()
    >>> Y_pred = pls2.predict(X)
    """

    # This implementation provides the same results that 3 PLS packages
    # provided in the R language (R-project):
    #     - "mixOmics" with function pls(X, Y, mode = "regression")
    #     - "plspm " with function plsreg2(X, Y)
    #     - "pls" with function oscorespls.fit(X, Y)

    def __init__(
        self, n_components=2, *, scale=True, max_iter=500, tol=1e-06, copy=True
    ):
        super().__init__(
            n_components=n_components,
            scale=scale,
            deflation_mode="regression",
            mode="A",
            algorithm="nipals",
            max_iter=max_iter,
            tol=tol,
            copy=copy,
        )


class PLSCanonical(_PLS):
    """Partial Least Squares transformer and regressor.

    Read more in the :ref:`User Guide <cross_decomposition>`.

    .. versionadded:: 0.8

    Parameters
    ----------
    n_components : int, default=2
        Number of components to keep. Should be in `[1, min(n_samples,
        n_features, n_targets)]`.

    scale : bool, default=True
        Whether to scale `X` and `Y`.

    algorithm : {'nipals', 'svd'}, default='nipals'
        The algorithm used to estimate the first singular vectors of the
        cross-covariance matrix. 'nipals' uses the power method while 'svd'
        will compute the whole SVD.

    max_iter : int, default=500
        The maximum number of iterations of the power method when
        `algorithm='nipals'`. Ignored otherwise.

    tol : float, default=1e-06
        The tolerance used as convergence criteria in the power method: the
        algorithm stops whenever the squared norm of `u_i - u_{i-1}` is less
        than `tol`, where `u` corresponds to the left singular vector.

    copy : bool, default=True
        Whether to copy `X` and `Y` in fit before applying centering, and
        potentially scaling. If False, these operations will be done inplace,
        modifying both arrays.

    Attributes
    ----------
    x_weights_ : ndarray of shape (n_features, n_components)
        The left singular vectors of the cross-covariance matrices of each
        iteration.

    y_weights_ : ndarray of shape (n_targets, n_components)
        The right singular vectors of the cross-covariance matrices of each
        iteration.

    x_loadings_ : ndarray of shape (n_features, n_components)
        The loadings of `X`.

    y_loadings_ : ndarray of shape (n_targets, n_components)
        The loadings of `Y`.

    x_scores_ : ndarray of shape (n_samples, n_components)
        The transformed training samples.

        .. deprecated:: 0.24
           `x_scores_` is deprecated in 0.24 and will be removed in 1.1
           (renaming of 0.26). You can just call `transform` on the training
           data instead.

    y_scores_ : ndarray of shape (n_samples, n_components)
        The transformed training targets.

        .. deprecated:: 0.24
           `y_scores_` is deprecated in 0.24 and will be removed in 1.1
           (renaming of 0.26). You can just call `transform` on the training
           data instead.

    x_rotations_ : ndarray of shape (n_features, n_components)
        The projection matrix used to transform `X`.

    y_rotations_ : ndarray of shape (n_features, n_components)
        The projection matrix used to transform `Y`.

    coef_ : ndarray of shape (n_features, n_targets)
        The coefficients of the linear model such that `Y` is approximated as
        `Y = X @ coef_`.

        .. deprecated:: 1.1
           The attribute `coef_` will be transposed in version 1.3 to be
           consistent with other linear models. The shape will be changed from
           `(n_features, n_targets)` to `(n_targets, n_features)`.

    n_iter_ : list of shape (n_components,)
        Number of iterations of the power method, for each
        component. Empty if `algorithm='svd'`.

    n_features_in_ : int
        Number of features seen during :term:`fit`.

    feature_names_in_ : ndarray of shape (`n_features_in_`,)
        Names of features seen during :term:`fit`. Defined only when `X`
        has feature names that are all strings.

        .. versionadded:: 1.0

    See Also
    --------
    CCA : Canonical Correlation Analysis.
    PLSSVD : Partial Least Square SVD.

    Examples
    --------
    >>> from sklearn.cross_decomposition import PLSCanonical
    >>> X = [[0., 0., 1.], [1.,0.,0.], [2.,2.,2.], [2.,5.,4.]]
    >>> Y = [[0.1, -0.2], [0.9, 1.1], [6.2, 5.9], [11.9, 12.3]]
    >>> plsca = PLSCanonical(n_components=2)
    >>> plsca.fit(X, Y)
    PLSCanonical()
    >>> X_c, Y_c = plsca.transform(X, Y)
    """

    # This implementation provides the same results that the "plspm" package
    # provided in the R language (R-project), using the function plsca(X, Y).
    # Results are equal or collinear with the function
    # ``pls(..., mode = "canonical")`` of the "mixOmics" package. The
    # difference relies in the fact that mixOmics implementation does not
    # exactly implement the Wold algorithm since it does not normalize
    # y_weights to one.

    def __init__(
        self,
        n_components=2,
        *,
        scale=True,
        algorithm="nipals",
        max_iter=500,
        tol=1e-06,
        copy=True,
    ):
        super().__init__(
            n_components=n_components,
            scale=scale,
            deflation_mode="canonical",
            mode="A",
            algorithm=algorithm,
            max_iter=max_iter,
            tol=tol,
            copy=copy,
        )


class CCA(_PLS):
    """Canonical Correlation Analysis, also known as "Mode B" PLS.

    Read more in the :ref:`User Guide <cross_decomposition>`.

    Parameters
    ----------
    n_components : int, default=2
        Number of components to keep. Should be in `[1, min(n_samples,
        n_features, n_targets)]`.

    scale : bool, default=True
        Whether to scale `X` and `Y`.

    max_iter : int, default=500
        The maximum number of iterations of the power method.

    tol : float, default=1e-06
        The tolerance used as convergence criteria in the power method: the
        algorithm stops whenever the squared norm of `u_i - u_{i-1}` is less
        than `tol`, where `u` corresponds to the left singular vector.

    copy : bool, default=True
        Whether to copy `X` and `Y` in fit before applying centering, and
        potentially scaling. If False, these operations will be done inplace,
        modifying both arrays.

    Attributes
    ----------
    x_weights_ : ndarray of shape (n_features, n_components)
        The left singular vectors of the cross-covariance matrices of each
        iteration.

    y_weights_ : ndarray of shape (n_targets, n_components)
        The right singular vectors of the cross-covariance matrices of each
        iteration.

    x_loadings_ : ndarray of shape (n_features, n_components)
        The loadings of `X`.

    y_loadings_ : ndarray of shape (n_targets, n_components)
        The loadings of `Y`.

    x_scores_ : ndarray of shape (n_samples, n_components)
        The transformed training samples.

        .. deprecated:: 0.24
           `x_scores_` is deprecated in 0.24 and will be removed in 1.1
           (renaming of 0.26). You can just call `transform` on the training
           data instead.

    y_scores_ : ndarray of shape (n_samples, n_components)
        The transformed training targets.

        .. deprecated:: 0.24
           `y_scores_` is deprecated in 0.24 and will be removed in 1.1
           (renaming of 0.26). You can just call `transform` on the training
           data instead.

    x_rotations_ : ndarray of shape (n_features, n_components)
        The projection matrix used to transform `X`.

    y_rotations_ : ndarray of shape (n_features, n_components)
        The projection matrix used to transform `Y`.

    coef_ : ndarray of shape (n_features, n_targets)
        The coefficients of the linear model such that `Y` is approximated as
        `Y = X @ coef_`.

        .. deprecated:: 1.1
           The attribute `coef_` will be transposed in version 1.3 to be
           consistent with other linear models. The shape will be changed from
           `(n_features, n_targets)` to `(n_targets, n_features)`.

    n_iter_ : list of shape (n_components,)
        Number of iterations of the power method, for each
        component.

    n_features_in_ : int
        Number of features seen during :term:`fit`.

    feature_names_in_ : ndarray of shape (`n_features_in_`,)
        Names of features seen during :term:`fit`. Defined only when `X`
        has feature names that are all strings.

        .. versionadded:: 1.0

    See Also
    --------
    PLSCanonical : Partial Least Squares transformer and regressor.
    PLSSVD : Partial Least Square SVD.

    Examples
    --------
    >>> from sklearn.cross_decomposition import CCA
    >>> X = [[0., 0., 1.], [1.,0.,0.], [2.,2.,2.], [3.,5.,4.]]
    >>> Y = [[0.1, -0.2], [0.9, 1.1], [6.2, 5.9], [11.9, 12.3]]
    >>> cca = CCA(n_components=1)
    >>> cca.fit(X, Y)
    CCA(n_components=1)
    >>> X_c, Y_c = cca.transform(X, Y)
    """

    def __init__(
        self, n_components=2, *, scale=True, max_iter=500, tol=1e-06, copy=True
    ):
        super().__init__(
            n_components=n_components,
            scale=scale,
            deflation_mode="canonical",
            mode="B",
            algorithm="nipals",
            max_iter=max_iter,
            tol=tol,
            copy=copy,
        )


class PLSSVD(_ClassNamePrefixFeaturesOutMixin, TransformerMixin, BaseEstimator):
    """Partial Least Square SVD.

    This transformer simply performs a SVD on the cross-covariance matrix
    `X'Y`. It is able to project both the training data `X` and the targets
    `Y`. The training data `X` is projected on the left singular vectors, while
    the targets are projected on the right singular vectors.

    Read more in the :ref:`User Guide <cross_decomposition>`.

    .. versionadded:: 0.8

    Parameters
    ----------
    n_components : int, default=2
        The number of components to keep. Should be in `[1,
        min(n_samples, n_features, n_targets)]`.

    scale : bool, default=True
        Whether to scale `X` and `Y`.

    copy : bool, default=True
        Whether to copy `X` and `Y` in fit before applying centering, and
        potentially scaling. If `False`, these operations will be done inplace,
        modifying both arrays.

    Attributes
    ----------
    x_weights_ : ndarray of shape (n_features, n_components)
        The left singular vectors of the SVD of the cross-covariance matrix.
        Used to project `X` in :meth:`transform`.

    y_weights_ : ndarray of (n_targets, n_components)
        The right singular vectors of the SVD of the cross-covariance matrix.
        Used to project `X` in :meth:`transform`.

    x_scores_ : ndarray of shape (n_samples, n_components)
        The transformed training samples.

        .. deprecated:: 0.24
           `x_scores_` is deprecated in 0.24 and will be removed in 1.1
           (renaming of 0.26). You can just call `transform` on the training
           data instead.

    y_scores_ : ndarray of shape (n_samples, n_components)
        The transformed training targets.

        .. deprecated:: 0.24
           `y_scores_` is deprecated in 0.24 and will be removed in 1.1
           (renaming of 0.26). You can just call `transform` on the training
           data instead.

    n_features_in_ : int
        Number of features seen during :term:`fit`.

    feature_names_in_ : ndarray of shape (`n_features_in_`,)
        Names of features seen during :term:`fit`. Defined only when `X`
        has feature names that are all strings.

        .. versionadded:: 1.0

    See Also
    --------
    PLSCanonical : Partial Least Squares transformer and regressor.
    CCA : Canonical Correlation Analysis.

    Examples
    --------
    >>> import numpy as np
    >>> from sklearn.cross_decomposition import PLSSVD
    >>> X = np.array([[0., 0., 1.],
    ...               [1., 0., 0.],
    ...               [2., 2., 2.],
    ...               [2., 5., 4.]])
    >>> Y = np.array([[0.1, -0.2],
    ...               [0.9, 1.1],
    ...               [6.2, 5.9],
    ...               [11.9, 12.3]])
    >>> pls = PLSSVD(n_components=2).fit(X, Y)
    >>> X_c, Y_c = pls.transform(X, Y)
    >>> X_c.shape, Y_c.shape
    ((4, 2), (4, 2))
    """

    def __init__(self, n_components=2, *, scale=True, copy=True):
        self.n_components = n_components
        self.scale = scale
        self.copy = copy

    def fit(self, X, Y):
        """Fit model to data.

        Parameters
        ----------
        X : array-like of shape (n_samples, n_features)
            Training samples.

        Y : array-like of shape (n_samples,) or (n_samples, n_targets)
            Targets.

        Returns
        -------
        self : object
            Fitted estimator.
        """
        check_consistent_length(X, Y)
        X = self._validate_data(
            X, dtype=np.float64, copy=self.copy, ensure_min_samples=2
        )
        Y = check_array(
            Y, input_name="Y", dtype=np.float64, copy=self.copy, ensure_2d=False
        )
        if Y.ndim == 1:
            Y = Y.reshape(-1, 1)

        # we'll compute the SVD of the cross-covariance matrix = X.T.dot(Y)
        # This matrix rank is at most min(n_samples, n_features, n_targets) so
        # n_components cannot be bigger than that.
        n_components = self.n_components
        rank_upper_bound = min(X.shape[0], X.shape[1], Y.shape[1])
        if not 1 <= n_components <= rank_upper_bound:
            # TODO: raise an error in 1.1
            warnings.warn(
                f"As of version 0.24, n_components({n_components}) should be "
                "in [1, min(n_features, n_samples, n_targets)] = "
                f"[1, {rank_upper_bound}]. "
                f"n_components={rank_upper_bound} will be used instead. "
                "In version 1.1 (renaming of 0.26), an error will be raised.",
                FutureWarning,
            )
            n_components = rank_upper_bound

        X, Y, self._x_mean, self._y_mean, self._x_std, self._y_std = _center_scale_xy(
            X, Y, self.scale
        )

        # Compute SVD of cross-covariance matrix
        C = np.dot(X.T, Y)
        U, s, Vt = svd(C, full_matrices=False)
        U = U[:, :n_components]
        Vt = Vt[:n_components]
        U, Vt = svd_flip(U, Vt)
        V = Vt.T

        self._x_scores = np.dot(X, U)  # TODO: remove in 1.1
        self._y_scores = np.dot(Y, V)  # TODO: remove in 1.1
        self.x_weights_ = U
        self.y_weights_ = V
        self._n_features_out = self.x_weights_.shape[1]
        return self

    # mypy error: Decorated property not supported
    @deprecated(  # type: ignore
        "Attribute `x_scores_` was deprecated in version 0.24 and "
        "will be removed in 1.1 (renaming of 0.26). Use est.transform(X) on "
        "the training data instead."
    )
    @property
    def x_scores_(self):
        return self._x_scores

    # mypy error: Decorated property not supported
    @deprecated(  # type: ignore
        "Attribute `y_scores_` was deprecated in version 0.24 and "
        "will be removed in 1.1 (renaming of 0.26). Use est.transform(X, Y) "
        "on the training data instead."
    )
    @property
    def y_scores_(self):
        return self._y_scores

    @deprecated(  # type: ignore
        "Attribute `x_mean_` was deprecated in version 0.24 and "
        "will be removed in 1.1 (renaming of 0.26)."
    )
    @property
    def x_mean_(self):
        return self._x_mean

    @deprecated(  # type: ignore
        "Attribute `y_mean_` was deprecated in version 0.24 and "
        "will be removed in 1.1 (renaming of 0.26)."
    )
    @property
    def y_mean_(self):
        return self._y_mean

    @deprecated(  # type: ignore
        "Attribute `x_std_` was deprecated in version 0.24 and "
        "will be removed in 1.1 (renaming of 0.26)."
    )
    @property
    def x_std_(self):
        return self._x_std

    @deprecated(  # type: ignore
        "Attribute `y_std_` was deprecated in version 0.24 and "
        "will be removed in 1.1 (renaming of 0.26)."
    )
    @property
    def y_std_(self):
        return self._y_std

    def transform(self, X, Y=None):
        """
        Apply the dimensionality reduction.

        Parameters
        ----------
        X : array-like of shape (n_samples, n_features)
            Samples to be transformed.

        Y : array-like of shape (n_samples,) or (n_samples, n_targets), \
                default=None
            Targets.

        Returns
        -------
        x_scores : array-like or tuple of array-like
            The transformed data `X_tranformed` if `Y is not None`,
            `(X_transformed, Y_transformed)` otherwise.
        """
        check_is_fitted(self)
        X = self._validate_data(X, dtype=np.float64, reset=False)
        Xr = (X - self._x_mean) / self._x_std
        x_scores = np.dot(Xr, self.x_weights_)
        if Y is not None:
            Y = check_array(Y, input_name="Y", ensure_2d=False, dtype=np.float64)
            if Y.ndim == 1:
                Y = Y.reshape(-1, 1)
            Yr = (Y - self._y_mean) / self._y_std
            y_scores = np.dot(Yr, self.y_weights_)
            return x_scores, y_scores
        return x_scores

    def fit_transform(self, X, y=None):
        """Learn and apply the dimensionality reduction.

        Parameters
        ----------
        X : array-like of shape (n_samples, n_features)
            Training samples.

        y : array-like of shape (n_samples,) or (n_samples, n_targets), \
                default=None
            Targets.

        Returns
        -------
        out : array-like or tuple of array-like
            The transformed data `X_tranformed` if `Y is not None`,
            `(X_transformed, Y_transformed)` otherwise.
        """
        return self.fit(X, y).transform(X, y)<|MERGE_RESOLUTION|>--- conflicted
+++ resolved
@@ -364,16 +364,10 @@
             self.y_weights_,
             pinv2(np.dot(self.y_loadings_.T, self.y_weights_), check_finite=False),
         )
-<<<<<<< HEAD
         # FIXME: change `self._coef_` to `self.coef_` in 1.3
         self._coef_ = np.dot(self.x_rotations_, self.y_loadings_.T)
         self._coef_ = (self._coef_ * self._y_std).T
-=======
-
-        self.coef_ = np.dot(self.x_rotations_, self.y_loadings_.T)
-        self.coef_ = self.coef_ * self._y_std
         self._n_features_out = self.x_rotations_.shape[1]
->>>>>>> cd10651c
         return self
 
     def transform(self, X, Y=None, copy=True):
