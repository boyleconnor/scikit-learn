"""
The :mod:`sklearn.pls` module implements Partial Least Squares (PLS).
"""

# Author: Edouard Duchesnay <edouard.duchesnay@cea.fr>
# License: BSD 3 clause

import numbers
import warnings
from abc import ABCMeta, abstractmethod

import numpy as np
from scipy.linalg import svd

from ..base import BaseEstimator, RegressorMixin, TransformerMixin
from ..base import MultiOutputMixin
from ..base import _ClassNamePrefixFeaturesOutMixin
from ..utils import check_array, check_scalar, check_consistent_length
from ..utils.fixes import sp_version
from ..utils.fixes import parse_version
from ..utils.extmath import svd_flip
from ..utils.validation import check_is_fitted, FLOAT_DTYPES
from ..exceptions import ConvergenceWarning

__all__ = ["PLSCanonical", "PLSRegression", "PLSSVD"]


if sp_version >= parse_version("1.7"):
    # Starting in scipy 1.7 pinv2 was deprecated in favor of pinv.
    # pinv now uses the svd to compute the pseudo-inverse.
    from scipy.linalg import pinv as pinv2
else:
    from scipy.linalg import pinv2


def _pinv2_old(a):
    # Used previous scipy pinv2 that was updated in:
    # https://github.com/scipy/scipy/pull/10067
    # We can not set `cond` or `rcond` for pinv2 in scipy >= 1.3 to keep the
    # same behavior of pinv2 for scipy < 1.3, because the condition used to
    # determine the rank is dependent on the output of svd.
    u, s, vh = svd(a, full_matrices=False, check_finite=False)

    t = u.dtype.char.lower()
    factor = {"f": 1e3, "d": 1e6}
    cond = np.max(s) * factor[t] * np.finfo(t).eps
    rank = np.sum(s > cond)

    u = u[:, :rank]
    u /= s[:rank]
    return np.transpose(np.conjugate(np.dot(u, vh[:rank])))


def _get_first_singular_vectors_power_method(
    X, Y, mode="A", max_iter=500, tol=1e-06, norm_y_weights=False
):
    """Return the first left and right singular vectors of X'Y.

    Provides an alternative to the svd(X'Y) and uses the power method instead.
    With norm_y_weights to True and in mode A, this corresponds to the
    algorithm section 11.3 of the Wegelin's review, except this starts at the
    "update saliences" part.
    """

    eps = np.finfo(X.dtype).eps
    try:
        y_score = next(col for col in Y.T if np.any(np.abs(col) > eps))
    except StopIteration as e:
        raise StopIteration("Y residual is constant") from e

    x_weights_old = 100  # init to big value for first convergence check

    if mode == "B":
        # Precompute pseudo inverse matrices
        # Basically: X_pinv = (X.T X)^-1 X.T
        # Which requires inverting a (n_features, n_features) matrix.
        # As a result, and as detailed in the Wegelin's review, CCA (i.e. mode
        # B) will be unstable if n_features > n_samples or n_targets >
        # n_samples
        X_pinv, Y_pinv = _pinv2_old(X), _pinv2_old(Y)

    for i in range(max_iter):
        if mode == "B":
            x_weights = np.dot(X_pinv, y_score)
        else:
            x_weights = np.dot(X.T, y_score) / np.dot(y_score, y_score)

        x_weights /= np.sqrt(np.dot(x_weights, x_weights)) + eps
        x_score = np.dot(X, x_weights)

        if mode == "B":
            y_weights = np.dot(Y_pinv, x_score)
        else:
            y_weights = np.dot(Y.T, x_score) / np.dot(x_score.T, x_score)

        if norm_y_weights:
            y_weights /= np.sqrt(np.dot(y_weights, y_weights)) + eps

        y_score = np.dot(Y, y_weights) / (np.dot(y_weights, y_weights) + eps)

        x_weights_diff = x_weights - x_weights_old
        if np.dot(x_weights_diff, x_weights_diff) < tol or Y.shape[1] == 1:
            break
        x_weights_old = x_weights

    n_iter = i + 1
    if n_iter == max_iter:
        warnings.warn("Maximum number of iterations reached", ConvergenceWarning)

    return x_weights, y_weights, n_iter


def _get_first_singular_vectors_svd(X, Y):
    """Return the first left and right singular vectors of X'Y.

    Here the whole SVD is computed.
    """
    C = np.dot(X.T, Y)
    U, _, Vt = svd(C, full_matrices=False)
    return U[:, 0], Vt[0, :]


def _center_scale_xy(X, Y, scale=True):
    """Center X, Y and scale if the scale parameter==True

    Returns
    -------
        X, Y, x_mean, y_mean, x_std, y_std
    """
    # center
    x_mean = X.mean(axis=0)
    X -= x_mean
    y_mean = Y.mean(axis=0)
    Y -= y_mean
    # scale
    if scale:
        x_std = X.std(axis=0, ddof=1)
        x_std[x_std == 0.0] = 1.0
        X /= x_std
        y_std = Y.std(axis=0, ddof=1)
        y_std[y_std == 0.0] = 1.0
        Y /= y_std
    else:
        x_std = np.ones(X.shape[1])
        y_std = np.ones(Y.shape[1])
    return X, Y, x_mean, y_mean, x_std, y_std


def _svd_flip_1d(u, v):
    """Same as svd_flip but works on 1d arrays, and is inplace"""
    # svd_flip would force us to convert to 2d array and would also return 2d
    # arrays. We don't want that.
    biggest_abs_val_idx = np.argmax(np.abs(u))
    sign = np.sign(u[biggest_abs_val_idx])
    u *= sign
    v *= sign


class _PLS(
    _ClassNamePrefixFeaturesOutMixin,
    TransformerMixin,
    RegressorMixin,
    MultiOutputMixin,
    BaseEstimator,
    metaclass=ABCMeta,
):
    """Partial Least Squares (PLS)

    This class implements the generic PLS algorithm.

    Main ref: Wegelin, a survey of Partial Least Squares (PLS) methods,
    with emphasis on the two-block case
    https://www.stat.washington.edu/research/reports/2000/tr371.pdf
    """

    @abstractmethod
    def __init__(
        self,
        n_components=2,
        *,
        scale=True,
        deflation_mode="regression",
        mode="A",
        algorithm="nipals",
        max_iter=500,
        tol=1e-06,
        copy=True,
    ):
        self.n_components = n_components
        self.deflation_mode = deflation_mode
        self.mode = mode
        self.scale = scale
        self.algorithm = algorithm
        self.max_iter = max_iter
        self.tol = tol
        self.copy = copy

    def fit(self, X, Y):
        """Fit model to data.

        Parameters
        ----------
        X : array-like of shape (n_samples, n_features)
            Training vectors, where `n_samples` is the number of samples and
            `n_features` is the number of predictors.

        Y : array-like of shape (n_samples,) or (n_samples, n_targets)
            Target vectors, where `n_samples` is the number of samples and
            `n_targets` is the number of response variables.

        Returns
        -------
        self : object
            Fitted model.
        """

        check_consistent_length(X, Y)
        X = self._validate_data(
            X, dtype=np.float64, copy=self.copy, ensure_min_samples=2
        )
        Y = check_array(
            Y, input_name="Y", dtype=np.float64, copy=self.copy, ensure_2d=False
        )
        if Y.ndim == 1:
            Y = Y.reshape(-1, 1)

        n = X.shape[0]
        p = X.shape[1]
        q = Y.shape[1]

        n_components = self.n_components
        if self.deflation_mode == "regression":
            # With PLSRegression n_components is bounded by the rank of (X.T X)
            # see Wegelin page 25
            rank_upper_bound = p
            check_scalar(
                n_components,
                "n_components",
                numbers.Integral,
                min_val=1,
                max_val=rank_upper_bound,
            )
        else:
            # With CCA and PLSCanonical, n_components is bounded by the rank of
            # X and the rank of Y: see Wegelin page 12
            rank_upper_bound = min(n, p, q)
            check_scalar(
                n_components,
                "n_components",
                numbers.Integral,
                min_val=1,
                max_val=rank_upper_bound,
            )

        if self.algorithm not in ("svd", "nipals"):
            raise ValueError(
                f"algorithm should be 'svd' or 'nipals', got {self.algorithm}."
            )

        self._norm_y_weights = self.deflation_mode == "canonical"  # 1.1
        norm_y_weights = self._norm_y_weights

        # Scale (in place)
        Xk, Yk, self._x_mean, self._y_mean, self._x_std, self._y_std = _center_scale_xy(
            X, Y, self.scale
        )

        self.x_weights_ = np.zeros((p, n_components))  # U
        self.y_weights_ = np.zeros((q, n_components))  # V
        self._x_scores = np.zeros((n, n_components))  # Xi
        self._y_scores = np.zeros((n, n_components))  # Omega
        self.x_loadings_ = np.zeros((p, n_components))  # Gamma
        self.y_loadings_ = np.zeros((q, n_components))  # Delta
        self.n_iter_ = []

        # This whole thing corresponds to the algorithm in section 4.1 of the
        # review from Wegelin. See above for a notation mapping from code to
        # paper.
        Y_eps = np.finfo(Yk.dtype).eps
        for k in range(n_components):
            # Find first left and right singular vectors of the X.T.dot(Y)
            # cross-covariance matrix.
            if self.algorithm == "nipals":
                # Replace columns that are all close to zero with zeros
                Yk_mask = np.all(np.abs(Yk) < 10 * Y_eps, axis=0)
                Yk[:, Yk_mask] = 0.0

                try:
                    (
                        x_weights,
                        y_weights,
                        n_iter_,
                    ) = _get_first_singular_vectors_power_method(
                        Xk,
                        Yk,
                        mode=self.mode,
                        max_iter=self.max_iter,
                        tol=self.tol,
                        norm_y_weights=norm_y_weights,
                    )
                except StopIteration as e:
                    if str(e) != "Y residual is constant":
                        raise
                    warnings.warn(f"Y residual is constant at iteration {k}")
                    break

                self.n_iter_.append(n_iter_)

            elif self.algorithm == "svd":
                x_weights, y_weights = _get_first_singular_vectors_svd(Xk, Yk)

            # inplace sign flip for consistency across solvers and archs
            _svd_flip_1d(x_weights, y_weights)

            # compute scores, i.e. the projections of X and Y
            x_scores = np.dot(Xk, x_weights)
            if norm_y_weights:
                y_ss = 1
            else:
                y_ss = np.dot(y_weights, y_weights)
            y_scores = np.dot(Yk, y_weights) / y_ss

            # Deflation: subtract rank-one approx to obtain Xk+1 and Yk+1
            x_loadings = np.dot(x_scores, Xk) / np.dot(x_scores, x_scores)
            Xk -= np.outer(x_scores, x_loadings)

            if self.deflation_mode == "canonical":
                # regress Yk on y_score
                y_loadings = np.dot(y_scores, Yk) / np.dot(y_scores, y_scores)
                Yk -= np.outer(y_scores, y_loadings)
            if self.deflation_mode == "regression":
                # regress Yk on x_score
                y_loadings = np.dot(x_scores, Yk) / np.dot(x_scores, x_scores)
                Yk -= np.outer(x_scores, y_loadings)

            self.x_weights_[:, k] = x_weights
            self.y_weights_[:, k] = y_weights
            self._x_scores[:, k] = x_scores
            self._y_scores[:, k] = y_scores
            self.x_loadings_[:, k] = x_loadings
            self.y_loadings_[:, k] = y_loadings

        # X was approximated as Xi . Gamma.T + X_(R+1)
        # Xi . Gamma.T is a sum of n_components rank-1 matrices. X_(R+1) is
        # whatever is left to fully reconstruct X, and can be 0 if X is of rank
        # n_components.
        # Similarly, Y was approximated as Omega . Delta.T + Y_(R+1)

        # Compute transformation matrices (rotations_). See User Guide.
        self.x_rotations_ = np.dot(
            self.x_weights_,
            pinv2(np.dot(self.x_loadings_.T, self.x_weights_), check_finite=False),
        )
        self.y_rotations_ = np.dot(
            self.y_weights_,
            pinv2(np.dot(self.y_loadings_.T, self.y_weights_), check_finite=False),
        )
        # FIXME: change `self._coef_` to `self.coef_` in 1.3
        self._coef_ = np.dot(self.x_rotations_, self.y_loadings_.T)
        self._coef_ = (self._coef_ * self._y_std).T
        self._n_features_out = self.x_rotations_.shape[1]
        return self

    def transform(self, X, Y=None, copy=True):
        """Apply the dimension reduction.

        Parameters
        ----------
        X : array-like of shape (n_samples, n_features)
            Samples to transform.

        Y : array-like of shape (n_samples, n_targets), default=None
            Target vectors.

        copy : bool, default=True
            Whether to copy `X` and `Y`, or perform in-place normalization.

        Returns
        -------
        x_scores, y_scores : array-like or tuple of array-like
            Return `x_scores` if `Y` is not given, `(x_scores, y_scores)` otherwise.
        """
        check_is_fitted(self)
        X = self._validate_data(X, copy=copy, dtype=FLOAT_DTYPES, reset=False)
        # Normalize
        X -= self._x_mean
        X /= self._x_std
        # Apply rotation
        x_scores = np.dot(X, self.x_rotations_)
        if Y is not None:
            Y = check_array(
                Y, input_name="Y", ensure_2d=False, copy=copy, dtype=FLOAT_DTYPES
            )
            if Y.ndim == 1:
                Y = Y.reshape(-1, 1)
            Y -= self._y_mean
            Y /= self._y_std
            y_scores = np.dot(Y, self.y_rotations_)
            return x_scores, y_scores

        return x_scores

    def inverse_transform(self, X, Y=None):
        """Transform data back to its original space.

        Parameters
        ----------
        X : array-like of shape (n_samples, n_components)
            New data, where `n_samples` is the number of samples
            and `n_components` is the number of pls components.

        Y : array-like of shape (n_samples, n_components)
            New target, where `n_samples` is the number of samples
            and `n_components` is the number of pls components.

        Returns
        -------
        X_reconstructed : ndarray of shape (n_samples, n_features)
            Return the reconstructed `X` data.

        Y_reconstructed : ndarray of shape (n_samples, n_targets)
            Return the reconstructed `X` target. Only returned when `Y` is given.

        Notes
        -----
        This transformation will only be exact if `n_components=n_features`.
        """
        check_is_fitted(self)
        X = check_array(X, input_name="X", dtype=FLOAT_DTYPES)
        # From pls space to original space
        X_reconstructed = np.matmul(X, self.x_loadings_.T)
        # Denormalize
        X_reconstructed *= self._x_std
        X_reconstructed += self._x_mean

        if Y is not None:
            Y = check_array(Y, input_name="Y", dtype=FLOAT_DTYPES)
            # From pls space to original space
            Y_reconstructed = np.matmul(Y, self.y_loadings_.T)
            # Denormalize
            Y_reconstructed *= self._y_std
            Y_reconstructed += self._y_mean
            return X_reconstructed, Y_reconstructed

        return X_reconstructed

    def predict(self, X, copy=True):
        """Predict targets of given samples.

        Parameters
        ----------
        X : array-like of shape (n_samples, n_features)
            Samples.

        copy : bool, default=True
            Whether to copy `X` and `Y`, or perform in-place normalization.

        Returns
        -------
        y_pred : ndarray of shape (n_samples,) or (n_samples, n_targets)
            Returns predicted values.

        Notes
        -----
        This call requires the estimation of a matrix of shape
        `(n_features, n_targets)`, which may be an issue in high dimensional
        space.
        """
        check_is_fitted(self)
        X = self._validate_data(X, copy=copy, dtype=FLOAT_DTYPES, reset=False)
        # Normalize
        X -= self._x_mean
        X /= self._x_std
        # FIXME: change `self._coef_` to `self.coef_` in 1.3
        Ypred = X @ self._coef_.T
        return Ypred + self._y_mean

    def fit_transform(self, X, y=None):
        """Learn and apply the dimension reduction on the train data.

        Parameters
        ----------
        X : array-like of shape (n_samples, n_features)
            Training vectors, where `n_samples` is the number of samples and
            `n_features` is the number of predictors.

        y : array-like of shape (n_samples, n_targets), default=None
            Target vectors, where `n_samples` is the number of samples and
            `n_targets` is the number of response variables.

        Returns
        -------
        self : ndarray of shape (n_samples, n_components)
            Return `x_scores` if `Y` is not given, `(x_scores, y_scores)` otherwise.
        """
        return self.fit(X, y).transform(X, y)

<<<<<<< HEAD
    # mypy error: Decorated property not supported
    @deprecated(  # type: ignore
        "The attribute `coef_` will be transposed in version 1.3 to be consistent "
        "with other linear models in scikit-learn. Currently, `coef_` has a shape "
        "of (n_features, n_targets) and in the future it will have a shape of "
        "(n_targets, n_features)."
    )
    @property
    def coef_(self):
        # FIXME: remove in 1.3 and change `self._coef_` to `self.coef_`
        # In addition, remove catch warnings from `_get_feature_importances`
        return self._coef_.T

    @deprecated(  # type: ignore
        "Attribute `norm_y_weights` was deprecated in version 0.24 and "
        "will be removed in 1.1 (renaming of 0.26)."
    )
    @property
    def norm_y_weights(self):
        return self._norm_y_weights

    @deprecated(  # type: ignore
        "Attribute `x_mean_` was deprecated in version 0.24 and "
        "will be removed in 1.1 (renaming of 0.26)."
    )
    @property
    def x_mean_(self):
        return self._x_mean

    @deprecated(  # type: ignore
        "Attribute `y_mean_` was deprecated in version 0.24 and "
        "will be removed in 1.1 (renaming of 0.26)."
    )
    @property
    def y_mean_(self):
        return self._y_mean

    @deprecated(  # type: ignore
        "Attribute `x_std_` was deprecated in version 0.24 and "
        "will be removed in 1.1 (renaming of 0.26)."
    )
    @property
    def x_std_(self):
        return self._x_std

    @deprecated(  # type: ignore
        "Attribute `y_std_` was deprecated in version 0.24 and "
        "will be removed in 1.1 (renaming of 0.26)."
    )
    @property
    def y_std_(self):
        return self._y_std

    @property
    def x_scores_(self):
        """Attribute `x_scores_` was deprecated in version 0.24."""
        # TODO: raise error in 1.1 instead
        if not isinstance(self, PLSRegression):
            pass
            warnings.warn(
                "Attribute `x_scores_` was deprecated in version 0.24 and "
                "will be removed in 1.1 (renaming of 0.26). Use "
                "est.transform(X) on the training data instead.",
                FutureWarning,
            )
        return self._x_scores

    @property
    def y_scores_(self):
        """Attribute `y_scores_` was deprecated in version 0.24."""
        # TODO: raise error in 1.1 instead
        if not isinstance(self, PLSRegression):
            warnings.warn(
                "Attribute `y_scores_` was deprecated in version 0.24 and "
                "will be removed in 1.1 (renaming of 0.26). Use "
                "est.transform(X) on the training data instead.",
                FutureWarning,
            )
        return self._y_scores

=======
>>>>>>> f3f8967a
    def _more_tags(self):
        return {"poor_score": True, "requires_y": False}


class PLSRegression(_PLS):
    """PLS regression.

    PLSRegression is also known as PLS2 or PLS1, depending on the number of
    targets.

    Read more in the :ref:`User Guide <cross_decomposition>`.

    .. versionadded:: 0.8

    Parameters
    ----------
    n_components : int, default=2
        Number of components to keep. Should be in `[1, min(n_samples,
        n_features, n_targets)]`.

    scale : bool, default=True
        Whether to scale `X` and `Y`.

    max_iter : int, default=500
        The maximum number of iterations of the power method when
        `algorithm='nipals'`. Ignored otherwise.

    tol : float, default=1e-06
        The tolerance used as convergence criteria in the power method: the
        algorithm stops whenever the squared norm of `u_i - u_{i-1}` is less
        than `tol`, where `u` corresponds to the left singular vector.

    copy : bool, default=True
        Whether to copy `X` and `Y` in :term:`fit` before applying centering,
        and potentially scaling. If `False`, these operations will be done
        inplace, modifying both arrays.

    Attributes
    ----------
    x_weights_ : ndarray of shape (n_features, n_components)
        The left singular vectors of the cross-covariance matrices of each
        iteration.

    y_weights_ : ndarray of shape (n_targets, n_components)
        The right singular vectors of the cross-covariance matrices of each
        iteration.

    x_loadings_ : ndarray of shape (n_features, n_components)
        The loadings of `X`.

    y_loadings_ : ndarray of shape (n_targets, n_components)
        The loadings of `Y`.

    x_scores_ : ndarray of shape (n_samples, n_components)
        The transformed training samples.

    y_scores_ : ndarray of shape (n_samples, n_components)
        The transformed training targets.

    x_rotations_ : ndarray of shape (n_features, n_components)
        The projection matrix used to transform `X`.

    y_rotations_ : ndarray of shape (n_features, n_components)
        The projection matrix used to transform `Y`.

    coef_ : ndarray of shape (n_features, n_targets)
        The coefficients of the linear model such that `Y` is approximated as
        `Y = X @ coef_`.

        .. deprecated:: 1.1
           The attribute `coef_` will be transposed in version 1.3 to be
           consistent with other linear models. The shape will be changed from
           `(n_features, n_targets)` to `(n_targets, n_features)`.

    n_iter_ : list of shape (n_components,)
        Number of iterations of the power method, for each
        component.

    n_features_in_ : int
        Number of features seen during :term:`fit`.

    feature_names_in_ : ndarray of shape (`n_features_in_`,)
        Names of features seen during :term:`fit`. Defined only when `X`
        has feature names that are all strings.

        .. versionadded:: 1.0

    See Also
    --------
    PLSCanonical : Partial Least Squares transformer and regressor.

    Examples
    --------
    >>> from sklearn.cross_decomposition import PLSRegression
    >>> X = [[0., 0., 1.], [1.,0.,0.], [2.,2.,2.], [2.,5.,4.]]
    >>> Y = [[0.1, -0.2], [0.9, 1.1], [6.2, 5.9], [11.9, 12.3]]
    >>> pls2 = PLSRegression(n_components=2)
    >>> pls2.fit(X, Y)
    PLSRegression()
    >>> Y_pred = pls2.predict(X)
    """

    # This implementation provides the same results that 3 PLS packages
    # provided in the R language (R-project):
    #     - "mixOmics" with function pls(X, Y, mode = "regression")
    #     - "plspm " with function plsreg2(X, Y)
    #     - "pls" with function oscorespls.fit(X, Y)

    def __init__(
        self, n_components=2, *, scale=True, max_iter=500, tol=1e-06, copy=True
    ):
        super().__init__(
            n_components=n_components,
            scale=scale,
            deflation_mode="regression",
            mode="A",
            algorithm="nipals",
            max_iter=max_iter,
            tol=tol,
            copy=copy,
        )

    def fit(self, X, Y):
        """Fit model to data.

        Parameters
        ----------
        X : array-like of shape (n_samples, n_features)
            Training vectors, where `n_samples` is the number of samples and
            `n_features` is the number of predictors.

        Y : array-like of shape (n_samples,) or (n_samples, n_targets)
            Target vectors, where `n_samples` is the number of samples and
            `n_targets` is the number of response variables.

        Returns
        -------
        self : object
            Fitted model.
        """
        super().fit(X, Y)
        # expose the fitted attributes `x_scores_` and `y_scores_`
        self.x_scores_ = self._x_scores
        self.y_scores_ = self._y_scores
        return self


class PLSCanonical(_PLS):
    """Partial Least Squares transformer and regressor.

    Read more in the :ref:`User Guide <cross_decomposition>`.

    .. versionadded:: 0.8

    Parameters
    ----------
    n_components : int, default=2
        Number of components to keep. Should be in `[1, min(n_samples,
        n_features, n_targets)]`.

    scale : bool, default=True
        Whether to scale `X` and `Y`.

    algorithm : {'nipals', 'svd'}, default='nipals'
        The algorithm used to estimate the first singular vectors of the
        cross-covariance matrix. 'nipals' uses the power method while 'svd'
        will compute the whole SVD.

    max_iter : int, default=500
        The maximum number of iterations of the power method when
        `algorithm='nipals'`. Ignored otherwise.

    tol : float, default=1e-06
        The tolerance used as convergence criteria in the power method: the
        algorithm stops whenever the squared norm of `u_i - u_{i-1}` is less
        than `tol`, where `u` corresponds to the left singular vector.

    copy : bool, default=True
        Whether to copy `X` and `Y` in fit before applying centering, and
        potentially scaling. If False, these operations will be done inplace,
        modifying both arrays.

    Attributes
    ----------
    x_weights_ : ndarray of shape (n_features, n_components)
        The left singular vectors of the cross-covariance matrices of each
        iteration.

    y_weights_ : ndarray of shape (n_targets, n_components)
        The right singular vectors of the cross-covariance matrices of each
        iteration.

    x_loadings_ : ndarray of shape (n_features, n_components)
        The loadings of `X`.

    y_loadings_ : ndarray of shape (n_targets, n_components)
        The loadings of `Y`.

    x_rotations_ : ndarray of shape (n_features, n_components)
        The projection matrix used to transform `X`.

    y_rotations_ : ndarray of shape (n_features, n_components)
        The projection matrix used to transform `Y`.

    coef_ : ndarray of shape (n_features, n_targets)
        The coefficients of the linear model such that `Y` is approximated as
        `Y = X @ coef_`.

        .. deprecated:: 1.1
           The attribute `coef_` will be transposed in version 1.3 to be
           consistent with other linear models. The shape will be changed from
           `(n_features, n_targets)` to `(n_targets, n_features)`.

    n_iter_ : list of shape (n_components,)
        Number of iterations of the power method, for each
        component. Empty if `algorithm='svd'`.

    n_features_in_ : int
        Number of features seen during :term:`fit`.

    feature_names_in_ : ndarray of shape (`n_features_in_`,)
        Names of features seen during :term:`fit`. Defined only when `X`
        has feature names that are all strings.

        .. versionadded:: 1.0

    See Also
    --------
    CCA : Canonical Correlation Analysis.
    PLSSVD : Partial Least Square SVD.

    Examples
    --------
    >>> from sklearn.cross_decomposition import PLSCanonical
    >>> X = [[0., 0., 1.], [1.,0.,0.], [2.,2.,2.], [2.,5.,4.]]
    >>> Y = [[0.1, -0.2], [0.9, 1.1], [6.2, 5.9], [11.9, 12.3]]
    >>> plsca = PLSCanonical(n_components=2)
    >>> plsca.fit(X, Y)
    PLSCanonical()
    >>> X_c, Y_c = plsca.transform(X, Y)
    """

    # This implementation provides the same results that the "plspm" package
    # provided in the R language (R-project), using the function plsca(X, Y).
    # Results are equal or collinear with the function
    # ``pls(..., mode = "canonical")`` of the "mixOmics" package. The
    # difference relies in the fact that mixOmics implementation does not
    # exactly implement the Wold algorithm since it does not normalize
    # y_weights to one.

    def __init__(
        self,
        n_components=2,
        *,
        scale=True,
        algorithm="nipals",
        max_iter=500,
        tol=1e-06,
        copy=True,
    ):
        super().__init__(
            n_components=n_components,
            scale=scale,
            deflation_mode="canonical",
            mode="A",
            algorithm=algorithm,
            max_iter=max_iter,
            tol=tol,
            copy=copy,
        )


class CCA(_PLS):
    """Canonical Correlation Analysis, also known as "Mode B" PLS.

    Read more in the :ref:`User Guide <cross_decomposition>`.

    Parameters
    ----------
    n_components : int, default=2
        Number of components to keep. Should be in `[1, min(n_samples,
        n_features, n_targets)]`.

    scale : bool, default=True
        Whether to scale `X` and `Y`.

    max_iter : int, default=500
        The maximum number of iterations of the power method.

    tol : float, default=1e-06
        The tolerance used as convergence criteria in the power method: the
        algorithm stops whenever the squared norm of `u_i - u_{i-1}` is less
        than `tol`, where `u` corresponds to the left singular vector.

    copy : bool, default=True
        Whether to copy `X` and `Y` in fit before applying centering, and
        potentially scaling. If False, these operations will be done inplace,
        modifying both arrays.

    Attributes
    ----------
    x_weights_ : ndarray of shape (n_features, n_components)
        The left singular vectors of the cross-covariance matrices of each
        iteration.

    y_weights_ : ndarray of shape (n_targets, n_components)
        The right singular vectors of the cross-covariance matrices of each
        iteration.

    x_loadings_ : ndarray of shape (n_features, n_components)
        The loadings of `X`.

    y_loadings_ : ndarray of shape (n_targets, n_components)
        The loadings of `Y`.

    x_rotations_ : ndarray of shape (n_features, n_components)
        The projection matrix used to transform `X`.

    y_rotations_ : ndarray of shape (n_features, n_components)
        The projection matrix used to transform `Y`.

    coef_ : ndarray of shape (n_features, n_targets)
        The coefficients of the linear model such that `Y` is approximated as
        `Y = X @ coef_`.

        .. deprecated:: 1.1
           The attribute `coef_` will be transposed in version 1.3 to be
           consistent with other linear models. The shape will be changed from
           `(n_features, n_targets)` to `(n_targets, n_features)`.

    n_iter_ : list of shape (n_components,)
        Number of iterations of the power method, for each
        component.

    n_features_in_ : int
        Number of features seen during :term:`fit`.

    feature_names_in_ : ndarray of shape (`n_features_in_`,)
        Names of features seen during :term:`fit`. Defined only when `X`
        has feature names that are all strings.

        .. versionadded:: 1.0

    See Also
    --------
    PLSCanonical : Partial Least Squares transformer and regressor.
    PLSSVD : Partial Least Square SVD.

    Examples
    --------
    >>> from sklearn.cross_decomposition import CCA
    >>> X = [[0., 0., 1.], [1.,0.,0.], [2.,2.,2.], [3.,5.,4.]]
    >>> Y = [[0.1, -0.2], [0.9, 1.1], [6.2, 5.9], [11.9, 12.3]]
    >>> cca = CCA(n_components=1)
    >>> cca.fit(X, Y)
    CCA(n_components=1)
    >>> X_c, Y_c = cca.transform(X, Y)
    """

    def __init__(
        self, n_components=2, *, scale=True, max_iter=500, tol=1e-06, copy=True
    ):
        super().__init__(
            n_components=n_components,
            scale=scale,
            deflation_mode="canonical",
            mode="B",
            algorithm="nipals",
            max_iter=max_iter,
            tol=tol,
            copy=copy,
        )


class PLSSVD(_ClassNamePrefixFeaturesOutMixin, TransformerMixin, BaseEstimator):
    """Partial Least Square SVD.

    This transformer simply performs a SVD on the cross-covariance matrix
    `X'Y`. It is able to project both the training data `X` and the targets
    `Y`. The training data `X` is projected on the left singular vectors, while
    the targets are projected on the right singular vectors.

    Read more in the :ref:`User Guide <cross_decomposition>`.

    .. versionadded:: 0.8

    Parameters
    ----------
    n_components : int, default=2
        The number of components to keep. Should be in `[1,
        min(n_samples, n_features, n_targets)]`.

    scale : bool, default=True
        Whether to scale `X` and `Y`.

    copy : bool, default=True
        Whether to copy `X` and `Y` in fit before applying centering, and
        potentially scaling. If `False`, these operations will be done inplace,
        modifying both arrays.

    Attributes
    ----------
    x_weights_ : ndarray of shape (n_features, n_components)
        The left singular vectors of the SVD of the cross-covariance matrix.
        Used to project `X` in :meth:`transform`.

    y_weights_ : ndarray of (n_targets, n_components)
        The right singular vectors of the SVD of the cross-covariance matrix.
        Used to project `X` in :meth:`transform`.

    n_features_in_ : int
        Number of features seen during :term:`fit`.

    feature_names_in_ : ndarray of shape (`n_features_in_`,)
        Names of features seen during :term:`fit`. Defined only when `X`
        has feature names that are all strings.

        .. versionadded:: 1.0

    See Also
    --------
    PLSCanonical : Partial Least Squares transformer and regressor.
    CCA : Canonical Correlation Analysis.

    Examples
    --------
    >>> import numpy as np
    >>> from sklearn.cross_decomposition import PLSSVD
    >>> X = np.array([[0., 0., 1.],
    ...               [1., 0., 0.],
    ...               [2., 2., 2.],
    ...               [2., 5., 4.]])
    >>> Y = np.array([[0.1, -0.2],
    ...               [0.9, 1.1],
    ...               [6.2, 5.9],
    ...               [11.9, 12.3]])
    >>> pls = PLSSVD(n_components=2).fit(X, Y)
    >>> X_c, Y_c = pls.transform(X, Y)
    >>> X_c.shape, Y_c.shape
    ((4, 2), (4, 2))
    """

    def __init__(self, n_components=2, *, scale=True, copy=True):
        self.n_components = n_components
        self.scale = scale
        self.copy = copy

    def fit(self, X, Y):
        """Fit model to data.

        Parameters
        ----------
        X : array-like of shape (n_samples, n_features)
            Training samples.

        Y : array-like of shape (n_samples,) or (n_samples, n_targets)
            Targets.

        Returns
        -------
        self : object
            Fitted estimator.
        """
        check_consistent_length(X, Y)
        X = self._validate_data(
            X, dtype=np.float64, copy=self.copy, ensure_min_samples=2
        )
        Y = check_array(
            Y, input_name="Y", dtype=np.float64, copy=self.copy, ensure_2d=False
        )
        if Y.ndim == 1:
            Y = Y.reshape(-1, 1)

        # we'll compute the SVD of the cross-covariance matrix = X.T.dot(Y)
        # This matrix rank is at most min(n_samples, n_features, n_targets) so
        # n_components cannot be bigger than that.
        n_components = self.n_components
        rank_upper_bound = min(X.shape[0], X.shape[1], Y.shape[1])
        check_scalar(
            n_components,
            "n_components",
            numbers.Integral,
            min_val=1,
            max_val=rank_upper_bound,
        )

        X, Y, self._x_mean, self._y_mean, self._x_std, self._y_std = _center_scale_xy(
            X, Y, self.scale
        )

        # Compute SVD of cross-covariance matrix
        C = np.dot(X.T, Y)
        U, s, Vt = svd(C, full_matrices=False)
        U = U[:, :n_components]
        Vt = Vt[:n_components]
        U, Vt = svd_flip(U, Vt)
        V = Vt.T

        self.x_weights_ = U
        self.y_weights_ = V
        self._n_features_out = self.x_weights_.shape[1]
        return self

    def transform(self, X, Y=None):
        """
        Apply the dimensionality reduction.

        Parameters
        ----------
        X : array-like of shape (n_samples, n_features)
            Samples to be transformed.

        Y : array-like of shape (n_samples,) or (n_samples, n_targets), \
                default=None
            Targets.

        Returns
        -------
        x_scores : array-like or tuple of array-like
            The transformed data `X_tranformed` if `Y is not None`,
            `(X_transformed, Y_transformed)` otherwise.
        """
        check_is_fitted(self)
        X = self._validate_data(X, dtype=np.float64, reset=False)
        Xr = (X - self._x_mean) / self._x_std
        x_scores = np.dot(Xr, self.x_weights_)
        if Y is not None:
            Y = check_array(Y, input_name="Y", ensure_2d=False, dtype=np.float64)
            if Y.ndim == 1:
                Y = Y.reshape(-1, 1)
            Yr = (Y - self._y_mean) / self._y_std
            y_scores = np.dot(Yr, self.y_weights_)
            return x_scores, y_scores
        return x_scores

    def fit_transform(self, X, y=None):
        """Learn and apply the dimensionality reduction.

        Parameters
        ----------
        X : array-like of shape (n_samples, n_features)
            Training samples.

        y : array-like of shape (n_samples,) or (n_samples, n_targets), \
                default=None
            Targets.

        Returns
        -------
        out : array-like or tuple of array-like
            The transformed data `X_tranformed` if `Y is not None`,
            `(X_transformed, Y_transformed)` otherwise.
        """
        return self.fit(X, y).transform(X, y)<|MERGE_RESOLUTION|>--- conflicted
+++ resolved
@@ -495,7 +495,6 @@
         """
         return self.fit(X, y).transform(X, y)
 
-<<<<<<< HEAD
     # mypy error: Decorated property not supported
     @deprecated(  # type: ignore
         "The attribute `coef_` will be transposed in version 1.3 to be consistent "
@@ -509,75 +508,6 @@
         # In addition, remove catch warnings from `_get_feature_importances`
         return self._coef_.T
 
-    @deprecated(  # type: ignore
-        "Attribute `norm_y_weights` was deprecated in version 0.24 and "
-        "will be removed in 1.1 (renaming of 0.26)."
-    )
-    @property
-    def norm_y_weights(self):
-        return self._norm_y_weights
-
-    @deprecated(  # type: ignore
-        "Attribute `x_mean_` was deprecated in version 0.24 and "
-        "will be removed in 1.1 (renaming of 0.26)."
-    )
-    @property
-    def x_mean_(self):
-        return self._x_mean
-
-    @deprecated(  # type: ignore
-        "Attribute `y_mean_` was deprecated in version 0.24 and "
-        "will be removed in 1.1 (renaming of 0.26)."
-    )
-    @property
-    def y_mean_(self):
-        return self._y_mean
-
-    @deprecated(  # type: ignore
-        "Attribute `x_std_` was deprecated in version 0.24 and "
-        "will be removed in 1.1 (renaming of 0.26)."
-    )
-    @property
-    def x_std_(self):
-        return self._x_std
-
-    @deprecated(  # type: ignore
-        "Attribute `y_std_` was deprecated in version 0.24 and "
-        "will be removed in 1.1 (renaming of 0.26)."
-    )
-    @property
-    def y_std_(self):
-        return self._y_std
-
-    @property
-    def x_scores_(self):
-        """Attribute `x_scores_` was deprecated in version 0.24."""
-        # TODO: raise error in 1.1 instead
-        if not isinstance(self, PLSRegression):
-            pass
-            warnings.warn(
-                "Attribute `x_scores_` was deprecated in version 0.24 and "
-                "will be removed in 1.1 (renaming of 0.26). Use "
-                "est.transform(X) on the training data instead.",
-                FutureWarning,
-            )
-        return self._x_scores
-
-    @property
-    def y_scores_(self):
-        """Attribute `y_scores_` was deprecated in version 0.24."""
-        # TODO: raise error in 1.1 instead
-        if not isinstance(self, PLSRegression):
-            warnings.warn(
-                "Attribute `y_scores_` was deprecated in version 0.24 and "
-                "will be removed in 1.1 (renaming of 0.26). Use "
-                "est.transform(X) on the training data instead.",
-                FutureWarning,
-            )
-        return self._y_scores
-
-=======
->>>>>>> f3f8967a
     def _more_tags(self):
         return {"poor_score": True, "requires_y": False}
 
