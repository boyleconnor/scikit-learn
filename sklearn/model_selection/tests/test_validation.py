"""Test the validation module"""

import sys
import warnings
import tempfile
import os
from time import sleep

import pytest
import numpy as np
from scipy.sparse import coo_matrix, csr_matrix
from sklearn.exceptions import FitFailedWarning

from sklearn.model_selection.tests.test_search import FailingClassifier

from sklearn.utils.testing import assert_equal
from sklearn.utils.testing import assert_almost_equal
from sklearn.utils.testing import assert_raises
from sklearn.utils.testing import assert_raise_message
from sklearn.utils.testing import assert_warns
from sklearn.utils.testing import assert_warns_message
from sklearn.utils.testing import assert_raises_regex
from sklearn.utils.testing import assert_greater
from sklearn.utils.testing import assert_less
from sklearn.utils.testing import assert_array_almost_equal
from sklearn.utils.testing import assert_array_equal
from sklearn.utils.testing import assert_allclose
from sklearn.utils.mocking import CheckingClassifier, MockDataFrame

from sklearn.model_selection import cross_val_score, ShuffleSplit
from sklearn.model_selection import cross_val_predict
from sklearn.model_selection import cross_validate
from sklearn.model_selection import permutation_test_score
from sklearn.model_selection import KFold
from sklearn.model_selection import StratifiedKFold
from sklearn.model_selection import LeaveOneOut
from sklearn.model_selection import LeaveOneGroupOut
from sklearn.model_selection import LeavePGroupsOut
from sklearn.model_selection import GroupKFold
from sklearn.model_selection import GroupShuffleSplit
from sklearn.model_selection import learning_curve
from sklearn.model_selection import validation_curve
from sklearn.model_selection._validation import _check_is_permutation
from sklearn.model_selection._validation import _fit_and_score
from sklearn.model_selection._validation import _score

from sklearn.datasets import make_regression
from sklearn.datasets import load_boston
from sklearn.datasets import load_iris
from sklearn.datasets import load_digits
from sklearn.metrics import explained_variance_score
from sklearn.metrics import make_scorer
from sklearn.metrics import accuracy_score
from sklearn.metrics import confusion_matrix
from sklearn.metrics import precision_recall_fscore_support
from sklearn.metrics import precision_score
from sklearn.metrics import r2_score
from sklearn.metrics.scorer import check_scoring

from sklearn.linear_model import Ridge, LogisticRegression, SGDClassifier
from sklearn.linear_model import PassiveAggressiveClassifier, RidgeClassifier
from sklearn.ensemble import RandomForestClassifier
from sklearn.neighbors import KNeighborsClassifier
from sklearn.svm import SVC
from sklearn.cluster import KMeans

from sklearn.impute import SimpleImputer

from sklearn.preprocessing import LabelEncoder
from sklearn.pipeline import Pipeline

from io import StringIO
from sklearn.base import BaseEstimator
from sklearn.base import clone
from sklearn.multiclass import OneVsRestClassifier
from sklearn.utils import shuffle
from sklearn.datasets import make_classification
from sklearn.datasets import make_multilabel_classification

from sklearn.model_selection.tests.common import OneTimeSplitter
from sklearn.model_selection import GridSearchCV


try:
    WindowsError
except NameError:
    WindowsError = None


class MockImprovingEstimator(BaseEstimator):
    """Dummy classifier to test the learning curve"""
    def __init__(self, n_max_train_sizes):
        self.n_max_train_sizes = n_max_train_sizes
        self.train_sizes = 0
        self.X_subset = None

    def fit(self, X_subset, y_subset=None):
        self.X_subset = X_subset
        self.train_sizes = X_subset.shape[0]
        return self

    def predict(self, X):
        raise NotImplementedError

    def score(self, X=None, Y=None):
        # training score becomes worse (2 -> 1), test error better (0 -> 1)
        if self._is_training_data(X):
            return 2. - float(self.train_sizes) / self.n_max_train_sizes
        else:
            return float(self.train_sizes) / self.n_max_train_sizes

    def _is_training_data(self, X):
        return X is self.X_subset


class MockIncrementalImprovingEstimator(MockImprovingEstimator):
    """Dummy classifier that provides partial_fit"""
    def __init__(self, n_max_train_sizes):
        super().__init__(n_max_train_sizes)
        self.x = None

    def _is_training_data(self, X):
        return self.x in X

    def partial_fit(self, X, y=None, **params):
        self.train_sizes += X.shape[0]
        self.x = X[0]


class MockEstimatorWithParameter(BaseEstimator):
    """Dummy classifier to test the validation curve"""
    def __init__(self, param=0.5):
        self.X_subset = None
        self.param = param

    def fit(self, X_subset, y_subset):
        self.X_subset = X_subset
        self.train_sizes = X_subset.shape[0]
        return self

    def predict(self, X):
        raise NotImplementedError

    def score(self, X=None, y=None):
        return self.param if self._is_training_data(X) else 1 - self.param

    def _is_training_data(self, X):
        return X is self.X_subset


class MockEstimatorWithSingleFitCallAllowed(MockEstimatorWithParameter):
    """Dummy classifier that disallows repeated calls of fit method"""

    def fit(self, X_subset, y_subset):
        assert not hasattr(self, 'fit_called_'), \
                   'fit is called the second time'
        self.fit_called_ = True
        return super().fit(X_subset, y_subset)

    def predict(self, X):
        raise NotImplementedError


class MockClassifier:
    """Dummy classifier to test the cross-validation"""

    def __init__(self, a=0, allow_nd=False):
        self.a = a
        self.allow_nd = allow_nd

    def fit(self, X, Y=None, sample_weight=None, class_prior=None,
            sparse_sample_weight=None, sparse_param=None, dummy_int=None,
            dummy_str=None, dummy_obj=None, callback=None):
        """The dummy arguments are to test that this fit function can
        accept non-array arguments through cross-validation, such as:
            - int
            - str (this is actually array-like)
            - object
            - function
        """
        self.dummy_int = dummy_int
        self.dummy_str = dummy_str
        self.dummy_obj = dummy_obj
        if callback is not None:
            callback(self)

        if self.allow_nd:
            X = X.reshape(len(X), -1)
        if X.ndim >= 3 and not self.allow_nd:
            raise ValueError('X cannot be d')
        if sample_weight is not None:
            assert sample_weight.shape[0] == X.shape[0], (
                'MockClassifier extra fit_param '
                'sample_weight.shape[0] is {0}, should be {1}'
                .format(sample_weight.shape[0], X.shape[0]))
        if class_prior is not None:
            assert class_prior.shape[0] == len(np.unique(y)), (
                'MockClassifier extra fit_param class_prior.shape[0]'
                ' is {0}, should be {1}'.format(class_prior.shape[0],
                                                len(np.unique(y))))
        if sparse_sample_weight is not None:
            fmt = ('MockClassifier extra fit_param sparse_sample_weight'
                   '.shape[0] is {0}, should be {1}')
            assert sparse_sample_weight.shape[0] == X.shape[0], \
                fmt.format(sparse_sample_weight.shape[0], X.shape[0])
        if sparse_param is not None:
            fmt = ('MockClassifier extra fit_param sparse_param.shape '
                   'is ({0}, {1}), should be ({2}, {3})')
            assert sparse_param.shape == P_sparse.shape, (
                fmt.format(sparse_param.shape[0],
                           sparse_param.shape[1],
                           P_sparse.shape[0], P_sparse.shape[1]))
        return self

    def predict(self, T):
        if self.allow_nd:
            T = T.reshape(len(T), -1)
        return T[:, 0]

    def score(self, X=None, Y=None):
        return 1. / (1 + np.abs(self.a))

    def get_params(self, deep=False):
        return {'a': self.a, 'allow_nd': self.allow_nd}


# XXX: use 2D array, since 1D X is being detected as a single sample in
# check_consistent_length
X = np.ones((10, 2))
X_sparse = coo_matrix(X)
y = np.array([0, 0, 1, 1, 2, 2, 3, 3, 4, 4])
# The number of samples per class needs to be > n_splits,
# for StratifiedKFold(n_splits=3)
y2 = np.array([1, 1, 1, 2, 2, 2, 3, 3, 3, 3])
P_sparse = coo_matrix(np.eye(5))


@pytest.mark.filterwarnings('ignore: The default value of cv')  # 0.22
def test_cross_val_score():
    clf = MockClassifier()

    for a in range(-10, 10):
        clf.a = a
        # Smoke test
        scores = cross_val_score(clf, X, y2)
        assert_array_equal(scores, clf.score(X, y2))

        # test with multioutput y
        multioutput_y = np.column_stack([y2, y2[::-1]])
        scores = cross_val_score(clf, X_sparse, multioutput_y)
        assert_array_equal(scores, clf.score(X_sparse, multioutput_y))

        scores = cross_val_score(clf, X_sparse, y2)
        assert_array_equal(scores, clf.score(X_sparse, y2))

        # test with multioutput y
        scores = cross_val_score(clf, X_sparse, multioutput_y)
        assert_array_equal(scores, clf.score(X_sparse, multioutput_y))

    # test with X and y as list
    list_check = lambda x: isinstance(x, list)
    clf = CheckingClassifier(check_X=list_check)
    scores = cross_val_score(clf, X.tolist(), y2.tolist())

    clf = CheckingClassifier(check_y=list_check)
    scores = cross_val_score(clf, X, y2.tolist())

    assert_raises(ValueError, cross_val_score, clf, X, y2, scoring="sklearn")

    # test with 3d X and
    X_3d = X[:, :, np.newaxis]
    clf = MockClassifier(allow_nd=True)
    scores = cross_val_score(clf, X_3d, y2)

    clf = MockClassifier(allow_nd=False)
    assert_raises(ValueError, cross_val_score, clf, X_3d, y2,
                  error_score='raise')


@pytest.mark.filterwarnings('ignore:The default value of n_split')  # 0.22
@pytest.mark.filterwarnings('ignore:The default value of cv')  # 0.22
def test_cross_validate_many_jobs():
    # regression test for #12154: cv='warn' with n_jobs>1 trigger a copy of
    # the parameters leading to a failure in check_cv due to cv is 'warn'
    # instead of cv == 'warn'.
    X, y = load_iris(return_X_y=True)
    clf = SVC(gamma='auto')
    grid = GridSearchCV(clf, param_grid={'C': [1, 10]})
    cross_validate(grid, X, y, n_jobs=2)


@pytest.mark.filterwarnings('ignore: The default value of cv')  # 0.22
def test_cross_validate_invalid_scoring_param():
    X, y = make_classification(random_state=0)
    estimator = MockClassifier()

    # Test the errors
    error_message_regexp = ".*must be unique strings.*"

    # List/tuple of callables should raise a message advising users to use
    # dict of names to callables mapping
    assert_raises_regex(ValueError, error_message_regexp,
                        cross_validate, estimator, X, y,
                        scoring=(make_scorer(precision_score),
                                 make_scorer(accuracy_score)))
    assert_raises_regex(ValueError, error_message_regexp,
                        cross_validate, estimator, X, y,
                        scoring=(make_scorer(precision_score),))

    # So should empty lists/tuples
    assert_raises_regex(ValueError, error_message_regexp + "Empty list.*",
                        cross_validate, estimator, X, y, scoring=())

    # So should duplicated entries
    assert_raises_regex(ValueError, error_message_regexp + "Duplicate.*",
                        cross_validate, estimator, X, y,
                        scoring=('f1_micro', 'f1_micro'))

    # Nested Lists should raise a generic error message
    assert_raises_regex(ValueError, error_message_regexp,
                        cross_validate, estimator, X, y,
                        scoring=[[make_scorer(precision_score)]])

    error_message_regexp = (".*should either be.*string or callable.*for "
                            "single.*.*dict.*for multi.*")

    # Empty dict should raise invalid scoring error
    assert_raises_regex(ValueError, "An empty dict",
                        cross_validate, estimator, X, y, scoring=(dict()))

    # And so should any other invalid entry
    assert_raises_regex(ValueError, error_message_regexp,
                        cross_validate, estimator, X, y, scoring=5)

    multiclass_scorer = make_scorer(precision_recall_fscore_support)

    # Multiclass Scorers that return multiple values are not supported yet
    assert_raises_regex(ValueError,
                        "Classification metrics can't handle a mix of "
                        "binary and continuous targets",
                        cross_validate, estimator, X, y,
                        scoring=multiclass_scorer)
    assert_raises_regex(ValueError,
                        "Classification metrics can't handle a mix of "
                        "binary and continuous targets",
                        cross_validate, estimator, X, y,
                        scoring={"foo": multiclass_scorer})

    multivalued_scorer = make_scorer(confusion_matrix)

    # Multiclass Scorers that return multiple values are not supported yet
    assert_raises_regex(ValueError, "scoring must return a number, got",
                        cross_validate, SVC(), X, y,
                        scoring=multivalued_scorer)
    assert_raises_regex(ValueError, "scoring must return a number, got",
                        cross_validate, SVC(), X, y,
                        scoring={"foo": multivalued_scorer})

    assert_raises_regex(ValueError, "'mse' is not a valid scoring value.",
                        cross_validate, SVC(), X, y, scoring="mse")


def test_cross_validate():
    # Compute train and test mse/r2 scores
    cv = KFold(n_splits=5)

    # Regression
    X_reg, y_reg = make_regression(n_samples=30, random_state=0)
    reg = Ridge(random_state=0)

    # Classification
    X_clf, y_clf = make_classification(n_samples=30, random_state=0)
    clf = SVC(kernel="linear", random_state=0)

    for X, y, est in ((X_reg, y_reg, reg), (X_clf, y_clf, clf)):
        # It's okay to evaluate regression metrics on classification too
        mse_scorer = check_scoring(est, 'neg_mean_squared_error')
        r2_scorer = check_scoring(est, 'r2')
        train_mse_scores = []
        test_mse_scores = []
        train_r2_scores = []
        test_r2_scores = []
        fitted_estimators = []
        for train, test in cv.split(X, y):
            est = clone(reg).fit(X[train], y[train])
            train_mse_scores.append(mse_scorer(est, X[train], y[train]))
            train_r2_scores.append(r2_scorer(est, X[train], y[train]))
            test_mse_scores.append(mse_scorer(est, X[test], y[test]))
            test_r2_scores.append(r2_scorer(est, X[test], y[test]))
            fitted_estimators.append(est)

        train_mse_scores = np.array(train_mse_scores)
        test_mse_scores = np.array(test_mse_scores)
        train_r2_scores = np.array(train_r2_scores)
        test_r2_scores = np.array(test_r2_scores)
        fitted_estimators = np.array(fitted_estimators)

        scores = (train_mse_scores, test_mse_scores, train_r2_scores,
                  test_r2_scores, fitted_estimators)

        check_cross_validate_single_metric(est, X, y, scores)
        check_cross_validate_multi_metric(est, X, y, scores)


def check_cross_validate_single_metric(clf, X, y, scores):
    (train_mse_scores, test_mse_scores, train_r2_scores,
     test_r2_scores, fitted_estimators) = scores
    # Test single metric evaluation when scoring is string or singleton list
    for (return_train_score, dict_len) in ((True, 4), (False, 3)):
        # Single metric passed as a string
        if return_train_score:
            mse_scores_dict = cross_validate(clf, X, y, cv=5,
                                             scoring='neg_mean_squared_error',
                                             return_train_score=True)
            assert_array_almost_equal(mse_scores_dict['train_score'],
                                      train_mse_scores)
        else:
            mse_scores_dict = cross_validate(clf, X, y, cv=5,
                                             scoring='neg_mean_squared_error',
                                             return_train_score=False)
        assert isinstance(mse_scores_dict, dict)
        assert_equal(len(mse_scores_dict), dict_len)
        assert_array_almost_equal(mse_scores_dict['test_score'],
                                  test_mse_scores)

        # Single metric passed as a list
        if return_train_score:
            # It must be True by default - deprecated
            r2_scores_dict = cross_validate(clf, X, y, cv=5, scoring=['r2'],
                                            return_train_score=True)
            assert_array_almost_equal(r2_scores_dict['train_r2'],
                                      train_r2_scores, True)
        else:
            r2_scores_dict = cross_validate(clf, X, y, cv=5, scoring=['r2'],
                                            return_train_score=False)
        assert isinstance(r2_scores_dict, dict)
        assert_equal(len(r2_scores_dict), dict_len)
        assert_array_almost_equal(r2_scores_dict['test_r2'], test_r2_scores)

    # Test return_estimator option
    mse_scores_dict = cross_validate(clf, X, y, cv=5,
                                     scoring='neg_mean_squared_error',
                                     return_estimator=True)
    for k, est in enumerate(mse_scores_dict['estimator']):
        assert_almost_equal(est.coef_, fitted_estimators[k].coef_)
        assert_almost_equal(est.intercept_, fitted_estimators[k].intercept_)


def check_cross_validate_multi_metric(clf, X, y, scores):
    # Test multimetric evaluation when scoring is a list / dict
    (train_mse_scores, test_mse_scores, train_r2_scores,
     test_r2_scores, fitted_estimators) = scores
    all_scoring = (('r2', 'neg_mean_squared_error'),
                   {'r2': make_scorer(r2_score),
                    'neg_mean_squared_error': 'neg_mean_squared_error'})

    keys_sans_train = {'test_r2', 'test_neg_mean_squared_error',
                       'fit_time', 'score_time'}
    keys_with_train = keys_sans_train.union(
            {'train_r2', 'train_neg_mean_squared_error'})

    for return_train_score in (True, False):
        for scoring in all_scoring:
            if return_train_score:
                # return_train_score must be True by default - deprecated
                cv_results = cross_validate(clf, X, y, cv=5, scoring=scoring,
                                            return_train_score=True)
                assert_array_almost_equal(cv_results['train_r2'],
                                          train_r2_scores)
                assert_array_almost_equal(
                    cv_results['train_neg_mean_squared_error'],
                    train_mse_scores)
            else:
                cv_results = cross_validate(clf, X, y, cv=5, scoring=scoring,
                                            return_train_score=False)
            assert isinstance(cv_results, dict)
            assert_equal(set(cv_results.keys()),
                         keys_with_train if return_train_score
                         else keys_sans_train)
            assert_array_almost_equal(cv_results['test_r2'], test_r2_scores)
            assert_array_almost_equal(
                cv_results['test_neg_mean_squared_error'], test_mse_scores)

            # Make sure all the arrays are of np.ndarray type
            assert type(cv_results['test_r2']) == np.ndarray
            assert (type(cv_results['test_neg_mean_squared_error']) ==
                    np.ndarray)
            assert type(cv_results['fit_time']) == np.ndarray
            assert type(cv_results['score_time']) == np.ndarray

            # Ensure all the times are within sane limits
            assert np.all(cv_results['fit_time'] >= 0)
            assert np.all(cv_results['fit_time'] < 10)
            assert np.all(cv_results['score_time'] >= 0)
            assert np.all(cv_results['score_time'] < 10)


@pytest.mark.filterwarnings('ignore: The default value of n_split')  # 0.22
def test_cross_val_score_predict_groups():
    # Check if ValueError (when groups is None) propagates to cross_val_score
    # and cross_val_predict
    # And also check if groups is correctly passed to the cv object
    X, y = make_classification(n_samples=20, n_classes=2, random_state=0)

    clf = SVC(kernel="linear")

    group_cvs = [LeaveOneGroupOut(), LeavePGroupsOut(2), GroupKFold(),
                 GroupShuffleSplit()]
    for cv in group_cvs:
        assert_raise_message(ValueError,
                             "The 'groups' parameter should not be None.",
                             cross_val_score, estimator=clf, X=X, y=y, cv=cv)
        assert_raise_message(ValueError,
                             "The 'groups' parameter should not be None.",
                             cross_val_predict, estimator=clf, X=X, y=y, cv=cv)


@pytest.mark.filterwarnings('ignore: Using or importing the ABCs from')
@pytest.mark.filterwarnings('ignore: The default value of cv')  # 0.22
def test_cross_val_score_pandas():
    # check cross_val_score doesn't destroy pandas dataframe
    types = [(MockDataFrame, MockDataFrame)]
    try:
        from pandas import Series, DataFrame
        types.append((Series, DataFrame))
    except ImportError:
        pass
    for TargetType, InputFeatureType in types:
        # X dataframe, y series
        # 3 fold cross val is used so we need atleast 3 samples per class
        X_df, y_ser = InputFeatureType(X), TargetType(y2)
        check_df = lambda x: isinstance(x, InputFeatureType)
        check_series = lambda x: isinstance(x, TargetType)
        clf = CheckingClassifier(check_X=check_df, check_y=check_series)
        cross_val_score(clf, X_df, y_ser)


def test_cross_val_score_mask():
    # test that cross_val_score works with boolean masks
    svm = SVC(kernel="linear")
    iris = load_iris()
    X, y = iris.data, iris.target
    kfold = KFold(5)
    scores_indices = cross_val_score(svm, X, y, cv=kfold)
    kfold = KFold(5)
    cv_masks = []
    for train, test in kfold.split(X, y):
        mask_train = np.zeros(len(y), dtype=np.bool)
        mask_test = np.zeros(len(y), dtype=np.bool)
        mask_train[train] = 1
        mask_test[test] = 1
        cv_masks.append((train, test))
    scores_masks = cross_val_score(svm, X, y, cv=cv_masks)
    assert_array_equal(scores_indices, scores_masks)


@pytest.mark.filterwarnings('ignore: The default value of cv')  # 0.22
def test_cross_val_score_precomputed():
    # test for svm with precomputed kernel
    svm = SVC(kernel="precomputed")
    iris = load_iris()
    X, y = iris.data, iris.target
    linear_kernel = np.dot(X, X.T)
    score_precomputed = cross_val_score(svm, linear_kernel, y)
    svm = SVC(kernel="linear")
    score_linear = cross_val_score(svm, X, y)
    assert_array_almost_equal(score_precomputed, score_linear)

    # test with callable
    svm = SVC(kernel=lambda x, y: np.dot(x, y.T))
    score_callable = cross_val_score(svm, X, y)
    assert_array_almost_equal(score_precomputed, score_callable)

    # Error raised for non-square X
    svm = SVC(kernel="precomputed")
    assert_raises(ValueError, cross_val_score, svm, X, y)

    # test error is raised when the precomputed kernel is not array-like
    # or sparse
    assert_raises(ValueError, cross_val_score, svm,
                  linear_kernel.tolist(), y)


@pytest.mark.filterwarnings('ignore: The default value of cv')  # 0.22
def test_cross_val_score_fit_params():
    clf = MockClassifier()
    n_samples = X.shape[0]
    n_classes = len(np.unique(y))

    W_sparse = coo_matrix((np.array([1]), (np.array([1]), np.array([0]))),
                          shape=(10, 1))
    P_sparse = coo_matrix(np.eye(5))

    DUMMY_INT = 42
    DUMMY_STR = '42'
    DUMMY_OBJ = object()

    def assert_fit_params(clf):
        # Function to test that the values are passed correctly to the
        # classifier arguments for non-array type

        assert_equal(clf.dummy_int, DUMMY_INT)
        assert_equal(clf.dummy_str, DUMMY_STR)
        assert_equal(clf.dummy_obj, DUMMY_OBJ)

    fit_params = {'sample_weight': np.ones(n_samples),
                  'class_prior': np.full(n_classes, 1. / n_classes),
                  'sparse_sample_weight': W_sparse,
                  'sparse_param': P_sparse,
                  'dummy_int': DUMMY_INT,
                  'dummy_str': DUMMY_STR,
                  'dummy_obj': DUMMY_OBJ,
                  'callback': assert_fit_params}
    cross_val_score(clf, X, y, fit_params=fit_params)


def test_cross_val_score_score_func():
    clf = MockClassifier()
    _score_func_args = []

    def score_func(y_test, y_predict):
        _score_func_args.append((y_test, y_predict))
        return 1.0

    with warnings.catch_warnings(record=True):
        scoring = make_scorer(score_func)
        score = cross_val_score(clf, X, y, scoring=scoring, cv=3)
    assert_array_equal(score, [1.0, 1.0, 1.0])
    # Test that score function is called only 3 times (for cv=3)
    assert len(_score_func_args) == 3


def test_cross_val_score_errors():
    class BrokenEstimator:
        pass

    assert_raises(TypeError, cross_val_score, BrokenEstimator(), X)


def test_cross_val_score_with_score_func_classification():
    iris = load_iris()
    clf = SVC(kernel='linear')

    # Default score (should be the accuracy score)
    scores = cross_val_score(clf, iris.data, iris.target, cv=5)
    assert_array_almost_equal(scores, [0.97, 1., 0.97, 0.97, 1.], 2)

    # Correct classification score (aka. zero / one score) - should be the
    # same as the default estimator score
    zo_scores = cross_val_score(clf, iris.data, iris.target,
                                scoring="accuracy", cv=5)
    assert_array_almost_equal(zo_scores, [0.97, 1., 0.97, 0.97, 1.], 2)

    # F1 score (class are balanced so f1_score should be equal to zero/one
    # score
    f1_scores = cross_val_score(clf, iris.data, iris.target,
                                scoring="f1_weighted", cv=5)
    assert_array_almost_equal(f1_scores, [0.97, 1., 0.97, 0.97, 1.], 2)


def test_cross_val_score_with_score_func_regression():
    X, y = make_regression(n_samples=30, n_features=20, n_informative=5,
                           random_state=0)
    reg = Ridge()

    # Default score of the Ridge regression estimator
    scores = cross_val_score(reg, X, y, cv=5)
    assert_array_almost_equal(scores, [0.94, 0.97, 0.97, 0.99, 0.92], 2)

    # R2 score (aka. determination coefficient) - should be the
    # same as the default estimator score
    r2_scores = cross_val_score(reg, X, y, scoring="r2", cv=5)
    assert_array_almost_equal(r2_scores, [0.94, 0.97, 0.97, 0.99, 0.92], 2)

    # Mean squared error; this is a loss function, so "scores" are negative
    neg_mse_scores = cross_val_score(reg, X, y, cv=5,
                                     scoring="neg_mean_squared_error")
    expected_neg_mse = np.array([-763.07, -553.16, -274.38, -273.26, -1681.99])
    assert_array_almost_equal(neg_mse_scores, expected_neg_mse, 2)

    # Explained variance
    scoring = make_scorer(explained_variance_score)
    ev_scores = cross_val_score(reg, X, y, cv=5, scoring=scoring)
    assert_array_almost_equal(ev_scores, [0.94, 0.97, 0.97, 0.99, 0.92], 2)


def test_permutation_score():
    iris = load_iris()
    X = iris.data
    X_sparse = coo_matrix(X)
    y = iris.target
    svm = SVC(kernel='linear')
    cv = StratifiedKFold(2)

    score, scores, pvalue = permutation_test_score(
        svm, X, y, n_permutations=30, cv=cv, scoring="accuracy")
    assert_greater(score, 0.9)
    assert_almost_equal(pvalue, 0.0, 1)

    score_group, _, pvalue_group = permutation_test_score(
        svm, X, y, n_permutations=30, cv=cv, scoring="accuracy",
        groups=np.ones(y.size), random_state=0)
    assert score_group == score
    assert pvalue_group == pvalue

    # check that we obtain the same results with a sparse representation
    svm_sparse = SVC(kernel='linear')
    cv_sparse = StratifiedKFold(2)
    score_group, _, pvalue_group = permutation_test_score(
        svm_sparse, X_sparse, y, n_permutations=30, cv=cv_sparse,
        scoring="accuracy", groups=np.ones(y.size), random_state=0)

    assert score_group == score
    assert pvalue_group == pvalue

    # test with custom scoring object
    def custom_score(y_true, y_pred):
        return (((y_true == y_pred).sum() - (y_true != y_pred).sum()) /
                y_true.shape[0])

    scorer = make_scorer(custom_score)
    score, _, pvalue = permutation_test_score(
        svm, X, y, n_permutations=100, scoring=scorer, cv=cv, random_state=0)
    assert_almost_equal(score, .93, 2)
    assert_almost_equal(pvalue, 0.01, 3)

    # set random y
    y = np.mod(np.arange(len(y)), 3)

    score, scores, pvalue = permutation_test_score(
        svm, X, y, n_permutations=30, cv=cv, scoring="accuracy")

    assert_less(score, 0.5)
    assert_greater(pvalue, 0.2)


def test_permutation_test_score_allow_nans():
    # Check that permutation_test_score allows input data with NaNs
    X = np.arange(200, dtype=np.float64).reshape(10, -1)
    X[2, :] = np.nan
    y = np.repeat([0, 1], X.shape[0] / 2)
    p = Pipeline([
        ('imputer', SimpleImputer(strategy='mean', missing_values=np.nan)),
        ('classifier', MockClassifier()),
    ])
    permutation_test_score(p, X, y, cv=5)


def test_cross_val_score_allow_nans():
    # Check that cross_val_score allows input data with NaNs
    X = np.arange(200, dtype=np.float64).reshape(10, -1)
    X[2, :] = np.nan
    y = np.repeat([0, 1], X.shape[0] / 2)
    p = Pipeline([
        ('imputer', SimpleImputer(strategy='mean', missing_values=np.nan)),
        ('classifier', MockClassifier()),
    ])
    cross_val_score(p, X, y, cv=5)


def test_cross_val_score_multilabel():
    X = np.array([[-3, 4], [2, 4], [3, 3], [0, 2], [-3, 1],
                  [-2, 1], [0, 0], [-2, -1], [-1, -2], [1, -2]])
    y = np.array([[1, 1], [0, 1], [0, 1], [0, 1], [1, 1],
                  [0, 1], [1, 0], [1, 1], [1, 0], [0, 0]])
    clf = KNeighborsClassifier(n_neighbors=1)
    scoring_micro = make_scorer(precision_score, average='micro')
    scoring_macro = make_scorer(precision_score, average='macro')
    scoring_samples = make_scorer(precision_score, average='samples')
    score_micro = cross_val_score(clf, X, y, scoring=scoring_micro, cv=5)
    score_macro = cross_val_score(clf, X, y, scoring=scoring_macro, cv=5)
    score_samples = cross_val_score(clf, X, y, scoring=scoring_samples, cv=5)
    assert_almost_equal(score_micro, [1, 1 / 2, 3 / 4, 1 / 2, 1 / 3])
    assert_almost_equal(score_macro, [1, 1 / 2, 3 / 4, 1 / 2, 1 / 4])
    assert_almost_equal(score_samples, [1, 1 / 2, 3 / 4, 1 / 2, 1 / 4])


<<<<<<< HEAD
@pytest.mark.filterwarnings('ignore: Default solver will be changed')  # 0.22
=======
@pytest.mark.filterwarnings('ignore: Default multi_class will')  # 0.22
>>>>>>> 91e019df
@pytest.mark.filterwarnings('ignore: The default value of n_split')  # 0.22
@pytest.mark.filterwarnings('ignore: The default value of cv')  # 0.22
def test_cross_val_predict():
    boston = load_boston()
    X, y = boston.data, boston.target
    cv = KFold()

    est = Ridge()

    # Naive loop (should be same as cross_val_predict):
    preds2 = np.zeros_like(y)
    for train, test in cv.split(X, y):
        est.fit(X[train], y[train])
        preds2[test] = est.predict(X[test])

    preds = cross_val_predict(est, X, y, cv=cv)
    assert_array_almost_equal(preds, preds2)

    preds = cross_val_predict(est, X, y)
    assert_equal(len(preds), len(y))

    cv = LeaveOneOut()
    preds = cross_val_predict(est, X, y, cv=cv)
    assert_equal(len(preds), len(y))

    Xsp = X.copy()
    Xsp *= (Xsp > np.median(Xsp))
    Xsp = coo_matrix(Xsp)
    preds = cross_val_predict(est, Xsp, y)
    assert_array_almost_equal(len(preds), len(y))

    preds = cross_val_predict(KMeans(), X)
    assert_equal(len(preds), len(y))

    class BadCV():
        def split(self, X, y=None, groups=None):
            for i in range(4):
                yield np.array([0, 1, 2, 3]), np.array([4, 5, 6, 7, 8])

    assert_raises(ValueError, cross_val_predict, est, X, y, cv=BadCV())

    X, y = load_iris(return_X_y=True)

    warning_message = ('Number of classes in training fold (2) does '
                       'not match total number of classes (3). '
                       'Results may not be appropriate for your use case.')
    assert_warns_message(RuntimeWarning, warning_message,
                         cross_val_predict, LogisticRegression(),
                         X, y, method='predict_proba', cv=KFold(2))


<<<<<<< HEAD
@pytest.mark.filterwarnings('ignore: Default solver will be changed')  # 0.22
=======
@pytest.mark.filterwarnings('ignore: Default multi_class will')  # 0.22
>>>>>>> 91e019df
@pytest.mark.filterwarnings('ignore: The default value of cv')  # 0.22
def test_cross_val_predict_decision_function_shape():
    X, y = make_classification(n_classes=2, n_samples=50, random_state=0)

    preds = cross_val_predict(LogisticRegression(), X, y,
                              method='decision_function')
    assert_equal(preds.shape, (50,))

    X, y = load_iris(return_X_y=True)

    preds = cross_val_predict(LogisticRegression(), X, y,
                              method='decision_function')
    assert_equal(preds.shape, (150, 3))

    # This specifically tests imbalanced splits for binary
    # classification with decision_function. This is only
    # applicable to classifiers that can be fit on a single
    # class.
    X = X[:100]
    y = y[:100]
    assert_raise_message(ValueError,
                         'Only 1 class/es in training fold,'
                         ' but 2 in overall dataset. This'
                         ' is not supported for decision_function'
                         ' with imbalanced folds. To fix '
                         'this, use a cross-validation technique '
                         'resulting in properly stratified folds',
                         cross_val_predict, RidgeClassifier(), X, y,
                         method='decision_function', cv=KFold(2))

    X, y = load_digits(return_X_y=True)
    est = SVC(kernel='linear', decision_function_shape='ovo')

    preds = cross_val_predict(est,
                              X, y,
                              method='decision_function')
    assert_equal(preds.shape, (1797, 45))

    ind = np.argsort(y)
    X, y = X[ind], y[ind]
    assert_raises_regex(ValueError,
                        r'Output shape \(599L?, 21L?\) of decision_function '
                        r'does not match number of classes \(7\) in fold. '
                        'Irregular decision_function .*',
                        cross_val_predict, est, X, y,
                        cv=KFold(n_splits=3), method='decision_function')


<<<<<<< HEAD
@pytest.mark.filterwarnings('ignore: Default solver will be changed')  # 0.22
=======
@pytest.mark.filterwarnings('ignore: Default multi_class will')  # 0.22
>>>>>>> 91e019df
@pytest.mark.filterwarnings('ignore: The default value of cv')  # 0.22
def test_cross_val_predict_predict_proba_shape():
    X, y = make_classification(n_classes=2, n_samples=50, random_state=0)

    preds = cross_val_predict(LogisticRegression(), X, y,
                              method='predict_proba')
    assert_equal(preds.shape, (50, 2))

    X, y = load_iris(return_X_y=True)

    preds = cross_val_predict(LogisticRegression(), X, y,
                              method='predict_proba')
    assert_equal(preds.shape, (150, 3))


<<<<<<< HEAD
@pytest.mark.filterwarnings('ignore: Default solver will be changed')  # 0.22
=======
@pytest.mark.filterwarnings('ignore: Default multi_class will')  # 0.22
>>>>>>> 91e019df
@pytest.mark.filterwarnings('ignore: The default value of cv')  # 0.22
def test_cross_val_predict_predict_log_proba_shape():
    X, y = make_classification(n_classes=2, n_samples=50, random_state=0)

    preds = cross_val_predict(LogisticRegression(), X, y,
                              method='predict_log_proba')
    assert_equal(preds.shape, (50, 2))

    X, y = load_iris(return_X_y=True)

    preds = cross_val_predict(LogisticRegression(), X, y,
                              method='predict_log_proba')
    assert_equal(preds.shape, (150, 3))


<<<<<<< HEAD
@pytest.mark.filterwarnings('ignore: Default solver will be changed')  # 0.22
=======
@pytest.mark.filterwarnings('ignore: Default multi_class will')  # 0.22
>>>>>>> 91e019df
@pytest.mark.filterwarnings('ignore: The default value of cv')  # 0.22
def test_cross_val_predict_input_types():
    iris = load_iris()
    X, y = iris.data, iris.target
    X_sparse = coo_matrix(X)
    multioutput_y = np.column_stack([y, y[::-1]])

    clf = Ridge(fit_intercept=False, random_state=0)
    # 3 fold cv is used --> atleast 3 samples per class
    # Smoke test
    predictions = cross_val_predict(clf, X, y)
    assert_equal(predictions.shape, (150,))

    # test with multioutput y
    predictions = cross_val_predict(clf, X_sparse, multioutput_y)
    assert_equal(predictions.shape, (150, 2))

    predictions = cross_val_predict(clf, X_sparse, y)
    assert_array_equal(predictions.shape, (150,))

    # test with multioutput y
    predictions = cross_val_predict(clf, X_sparse, multioutput_y)
    assert_array_equal(predictions.shape, (150, 2))

    # test with X and y as list
    list_check = lambda x: isinstance(x, list)
    clf = CheckingClassifier(check_X=list_check)
    predictions = cross_val_predict(clf, X.tolist(), y.tolist())

    clf = CheckingClassifier(check_y=list_check)
    predictions = cross_val_predict(clf, X, y.tolist())

    # test with X and y as list and non empty method
    predictions = cross_val_predict(LogisticRegression(), X.tolist(),
                                    y.tolist(), method='decision_function')
    predictions = cross_val_predict(LogisticRegression(), X,
                                    y.tolist(), method='decision_function')

    # test with 3d X and
    X_3d = X[:, :, np.newaxis]
    check_3d = lambda x: x.ndim == 3
    clf = CheckingClassifier(check_X=check_3d)
    predictions = cross_val_predict(clf, X_3d, y)
    assert_array_equal(predictions.shape, (150,))


@pytest.mark.filterwarnings('ignore: Using or importing the ABCs from')
@pytest.mark.filterwarnings('ignore: The default value of cv')  # 0.22
# python3.7 deprecation warnings in pandas via matplotlib :-/
def test_cross_val_predict_pandas():
    # check cross_val_score doesn't destroy pandas dataframe
    types = [(MockDataFrame, MockDataFrame)]
    try:
        from pandas import Series, DataFrame
        types.append((Series, DataFrame))
    except ImportError:
        pass
    for TargetType, InputFeatureType in types:
        # X dataframe, y series
        X_df, y_ser = InputFeatureType(X), TargetType(y2)
        check_df = lambda x: isinstance(x, InputFeatureType)
        check_series = lambda x: isinstance(x, TargetType)
        clf = CheckingClassifier(check_X=check_df, check_y=check_series)
        cross_val_predict(clf, X_df, y_ser)


<<<<<<< HEAD
@pytest.mark.filterwarnings('ignore: Default solver will be changed')  # 0.22
=======
@pytest.mark.filterwarnings('ignore: Default multi_class will')  # 0.22
>>>>>>> 91e019df
def test_cross_val_predict_unbalanced():
    X, y = make_classification(n_samples=100, n_features=2, n_redundant=0,
                               n_informative=2, n_clusters_per_class=1,
                               random_state=1)
    # Change the first sample to a new class
    y[0] = 2
    clf = LogisticRegression(random_state=1)
    cv = StratifiedKFold(n_splits=2, random_state=1)
    train, test = list(cv.split(X, y))
    yhat_proba = cross_val_predict(clf, X, y, cv=cv, method="predict_proba")
    assert y[test[0]][0] == 2  # sanity check for further assertions
    assert np.all(yhat_proba[test[0]][:, 2] == 0)
    assert np.all(yhat_proba[test[0]][:, 0:1] > 0)
    assert np.all(yhat_proba[test[1]] > 0)
    assert_array_almost_equal(yhat_proba.sum(axis=1), np.ones(y.shape),
                              decimal=12)


@pytest.mark.filterwarnings('ignore: The default value of cv')  # 0.22
def test_cross_val_score_sparse_fit_params():
    iris = load_iris()
    X, y = iris.data, iris.target
    clf = MockClassifier()
    fit_params = {'sparse_sample_weight': coo_matrix(np.eye(X.shape[0]))}
    a = cross_val_score(clf, X, y, fit_params=fit_params)
    assert_array_equal(a, np.ones(3))


def test_learning_curve():
    n_samples = 30
    n_splits = 3
    X, y = make_classification(n_samples=n_samples, n_features=1,
                               n_informative=1, n_redundant=0, n_classes=2,
                               n_clusters_per_class=1, random_state=0)
    estimator = MockImprovingEstimator(n_samples * ((n_splits - 1) / n_splits))
    for shuffle_train in [False, True]:
        with warnings.catch_warnings(record=True) as w:
            train_sizes, train_scores, test_scores = learning_curve(
                estimator, X, y, cv=KFold(n_splits=n_splits),
                train_sizes=np.linspace(0.1, 1.0, 10),
                shuffle=shuffle_train)
        if len(w) > 0:
            raise RuntimeError("Unexpected warning: %r" % w[0].message)
        assert_equal(train_scores.shape, (10, 3))
        assert_equal(test_scores.shape, (10, 3))
        assert_array_equal(train_sizes, np.linspace(2, 20, 10))
        assert_array_almost_equal(train_scores.mean(axis=1),
                                  np.linspace(1.9, 1.0, 10))
        assert_array_almost_equal(test_scores.mean(axis=1),
                                  np.linspace(0.1, 1.0, 10))

        # Test a custom cv splitter that can iterate only once
        with warnings.catch_warnings(record=True) as w:
            train_sizes2, train_scores2, test_scores2 = learning_curve(
                estimator, X, y,
                cv=OneTimeSplitter(n_splits=n_splits, n_samples=n_samples),
                train_sizes=np.linspace(0.1, 1.0, 10),
                shuffle=shuffle_train)
        if len(w) > 0:
            raise RuntimeError("Unexpected warning: %r" % w[0].message)
        assert_array_almost_equal(train_scores2, train_scores)
        assert_array_almost_equal(test_scores2, test_scores)


def test_learning_curve_unsupervised():
    X, _ = make_classification(n_samples=30, n_features=1, n_informative=1,
                               n_redundant=0, n_classes=2,
                               n_clusters_per_class=1, random_state=0)
    estimator = MockImprovingEstimator(20)
    train_sizes, train_scores, test_scores = learning_curve(
        estimator, X, y=None, cv=3, train_sizes=np.linspace(0.1, 1.0, 10))
    assert_array_equal(train_sizes, np.linspace(2, 20, 10))
    assert_array_almost_equal(train_scores.mean(axis=1),
                              np.linspace(1.9, 1.0, 10))
    assert_array_almost_equal(test_scores.mean(axis=1),
                              np.linspace(0.1, 1.0, 10))


def test_learning_curve_verbose():
    X, y = make_classification(n_samples=30, n_features=1, n_informative=1,
                               n_redundant=0, n_classes=2,
                               n_clusters_per_class=1, random_state=0)
    estimator = MockImprovingEstimator(20)

    old_stdout = sys.stdout
    sys.stdout = StringIO()
    try:
        train_sizes, train_scores, test_scores = \
            learning_curve(estimator, X, y, cv=3, verbose=1)
    finally:
        out = sys.stdout.getvalue()
        sys.stdout.close()
        sys.stdout = old_stdout

    assert("[learning_curve]" in out)


def test_learning_curve_incremental_learning_not_possible():
    X, y = make_classification(n_samples=2, n_features=1, n_informative=1,
                               n_redundant=0, n_classes=2,
                               n_clusters_per_class=1, random_state=0)
    # The mockup does not have partial_fit()
    estimator = MockImprovingEstimator(1)
    assert_raises(ValueError, learning_curve, estimator, X, y,
                  exploit_incremental_learning=True)


def test_learning_curve_incremental_learning():
    X, y = make_classification(n_samples=30, n_features=1, n_informative=1,
                               n_redundant=0, n_classes=2,
                               n_clusters_per_class=1, random_state=0)
    estimator = MockIncrementalImprovingEstimator(20)
    for shuffle_train in [False, True]:
        train_sizes, train_scores, test_scores = learning_curve(
            estimator, X, y, cv=3, exploit_incremental_learning=True,
            train_sizes=np.linspace(0.1, 1.0, 10), shuffle=shuffle_train)
        assert_array_equal(train_sizes, np.linspace(2, 20, 10))
        assert_array_almost_equal(train_scores.mean(axis=1),
                                  np.linspace(1.9, 1.0, 10))
        assert_array_almost_equal(test_scores.mean(axis=1),
                                  np.linspace(0.1, 1.0, 10))


def test_learning_curve_incremental_learning_unsupervised():
    X, _ = make_classification(n_samples=30, n_features=1, n_informative=1,
                               n_redundant=0, n_classes=2,
                               n_clusters_per_class=1, random_state=0)
    estimator = MockIncrementalImprovingEstimator(20)
    train_sizes, train_scores, test_scores = learning_curve(
        estimator, X, y=None, cv=3, exploit_incremental_learning=True,
        train_sizes=np.linspace(0.1, 1.0, 10))
    assert_array_equal(train_sizes, np.linspace(2, 20, 10))
    assert_array_almost_equal(train_scores.mean(axis=1),
                              np.linspace(1.9, 1.0, 10))
    assert_array_almost_equal(test_scores.mean(axis=1),
                              np.linspace(0.1, 1.0, 10))


# 0.23. warning about tol not having its correct default value.
@pytest.mark.filterwarnings('ignore:max_iter and tol parameters have been')
def test_learning_curve_batch_and_incremental_learning_are_equal():
    X, y = make_classification(n_samples=30, n_features=1, n_informative=1,
                               n_redundant=0, n_classes=2,
                               n_clusters_per_class=1, random_state=0)
    train_sizes = np.linspace(0.2, 1.0, 5)
    estimator = PassiveAggressiveClassifier(max_iter=1, tol=None,
                                            shuffle=False)

    train_sizes_inc, train_scores_inc, test_scores_inc = \
        learning_curve(
            estimator, X, y, train_sizes=train_sizes,
            cv=3, exploit_incremental_learning=True)
    train_sizes_batch, train_scores_batch, test_scores_batch = \
        learning_curve(
            estimator, X, y, cv=3, train_sizes=train_sizes,
            exploit_incremental_learning=False)

    assert_array_equal(train_sizes_inc, train_sizes_batch)
    assert_array_almost_equal(train_scores_inc.mean(axis=1),
                              train_scores_batch.mean(axis=1))
    assert_array_almost_equal(test_scores_inc.mean(axis=1),
                              test_scores_batch.mean(axis=1))


def test_learning_curve_n_sample_range_out_of_bounds():
    X, y = make_classification(n_samples=30, n_features=1, n_informative=1,
                               n_redundant=0, n_classes=2,
                               n_clusters_per_class=1, random_state=0)
    estimator = MockImprovingEstimator(20)
    assert_raises(ValueError, learning_curve, estimator, X, y, cv=3,
                  train_sizes=[0, 1])
    assert_raises(ValueError, learning_curve, estimator, X, y, cv=3,
                  train_sizes=[0.0, 1.0])
    assert_raises(ValueError, learning_curve, estimator, X, y, cv=3,
                  train_sizes=[0.1, 1.1])
    assert_raises(ValueError, learning_curve, estimator, X, y, cv=3,
                  train_sizes=[0, 20])
    assert_raises(ValueError, learning_curve, estimator, X, y, cv=3,
                  train_sizes=[1, 21])


def test_learning_curve_remove_duplicate_sample_sizes():
    X, y = make_classification(n_samples=3, n_features=1, n_informative=1,
                               n_redundant=0, n_classes=2,
                               n_clusters_per_class=1, random_state=0)
    estimator = MockImprovingEstimator(2)
    train_sizes, _, _ = assert_warns(
        RuntimeWarning, learning_curve, estimator, X, y, cv=3,
        train_sizes=np.linspace(0.33, 1.0, 3))
    assert_array_equal(train_sizes, [1, 2])


def test_learning_curve_with_boolean_indices():
    X, y = make_classification(n_samples=30, n_features=1, n_informative=1,
                               n_redundant=0, n_classes=2,
                               n_clusters_per_class=1, random_state=0)
    estimator = MockImprovingEstimator(20)
    cv = KFold(n_splits=3)
    train_sizes, train_scores, test_scores = learning_curve(
        estimator, X, y, cv=cv, train_sizes=np.linspace(0.1, 1.0, 10))
    assert_array_equal(train_sizes, np.linspace(2, 20, 10))
    assert_array_almost_equal(train_scores.mean(axis=1),
                              np.linspace(1.9, 1.0, 10))
    assert_array_almost_equal(test_scores.mean(axis=1),
                              np.linspace(0.1, 1.0, 10))


# 0.23. warning about tol not having its correct default value.
@pytest.mark.filterwarnings('ignore:max_iter and tol parameters have been')
def test_learning_curve_with_shuffle():
    # Following test case was designed this way to verify the code
    # changes made in pull request: #7506.
    X = np.array([[1, 2], [3, 4], [5, 6], [7, 8], [11, 12], [13, 14], [15, 16],
                 [17, 18], [19, 20], [7, 8], [9, 10], [11, 12], [13, 14],
                 [15, 16], [17, 18]])
    y = np.array([1, 1, 1, 2, 3, 4, 1, 1, 2, 3, 4, 1, 2, 3, 4])
    groups = np.array([1, 1, 1, 1, 1, 1, 3, 3, 3, 3, 3, 4, 4, 4, 4])
    # Splits on these groups fail without shuffle as the first iteration
    # of the learning curve doesn't contain label 4 in the training set.
    estimator = PassiveAggressiveClassifier(max_iter=5, tol=None,
                                            shuffle=False)

    cv = GroupKFold(n_splits=2)
    train_sizes_batch, train_scores_batch, test_scores_batch = learning_curve(
        estimator, X, y, cv=cv, n_jobs=1, train_sizes=np.linspace(0.3, 1.0, 3),
        groups=groups, shuffle=True, random_state=2)
    assert_array_almost_equal(train_scores_batch.mean(axis=1),
                              np.array([0.75, 0.3, 0.36111111]))
    assert_array_almost_equal(test_scores_batch.mean(axis=1),
                              np.array([0.36111111, 0.25, 0.25]))
    assert_raises(ValueError, learning_curve, estimator, X, y, cv=cv, n_jobs=1,
                  train_sizes=np.linspace(0.3, 1.0, 3), groups=groups,
                  error_score='raise')

    train_sizes_inc, train_scores_inc, test_scores_inc = learning_curve(
        estimator, X, y, cv=cv, n_jobs=1, train_sizes=np.linspace(0.3, 1.0, 3),
        groups=groups, shuffle=True, random_state=2,
        exploit_incremental_learning=True)
    assert_array_almost_equal(train_scores_inc.mean(axis=1),
                              train_scores_batch.mean(axis=1))
    assert_array_almost_equal(test_scores_inc.mean(axis=1),
                              test_scores_batch.mean(axis=1))


def test_validation_curve():
    X, y = make_classification(n_samples=2, n_features=1, n_informative=1,
                               n_redundant=0, n_classes=2,
                               n_clusters_per_class=1, random_state=0)
    param_range = np.linspace(0, 1, 10)
    with warnings.catch_warnings(record=True) as w:
        train_scores, test_scores = validation_curve(
            MockEstimatorWithParameter(), X, y, param_name="param",
            param_range=param_range, cv=2
        )
    if len(w) > 0:
        raise RuntimeError("Unexpected warning: %r" % w[0].message)

    assert_array_almost_equal(train_scores.mean(axis=1), param_range)
    assert_array_almost_equal(test_scores.mean(axis=1), 1 - param_range)


def test_validation_curve_clone_estimator():
    X, y = make_classification(n_samples=2, n_features=1, n_informative=1,
                               n_redundant=0, n_classes=2,
                               n_clusters_per_class=1, random_state=0)

    param_range = np.linspace(1, 0, 10)
    _, _ = validation_curve(
        MockEstimatorWithSingleFitCallAllowed(), X, y,
        param_name="param", param_range=param_range, cv=2
    )


def test_validation_curve_cv_splits_consistency():
    n_samples = 100
    n_splits = 5
    X, y = make_classification(n_samples=100, random_state=0)

    scores1 = validation_curve(SVC(kernel='linear', random_state=0), X, y,
                               'C', [0.1, 0.1, 0.2, 0.2],
                               cv=OneTimeSplitter(n_splits=n_splits,
                                                  n_samples=n_samples))
    # The OneTimeSplitter is a non-re-entrant cv splitter. Unless, the
    # `split` is called for each parameter, the following should produce
    # identical results for param setting 1 and param setting 2 as both have
    # the same C value.
    assert_array_almost_equal(*np.vsplit(np.hstack(scores1)[(0, 2, 1, 3), :],
                                         2))

    scores2 = validation_curve(SVC(kernel='linear', random_state=0), X, y,
                               'C', [0.1, 0.1, 0.2, 0.2],
                               cv=KFold(n_splits=n_splits, shuffle=True))

    # For scores2, compare the 1st and 2nd parameter's scores
    # (Since the C value for 1st two param setting is 0.1, they must be
    # consistent unless the train test folds differ between the param settings)
    assert_array_almost_equal(*np.vsplit(np.hstack(scores2)[(0, 2, 1, 3), :],
                                         2))

    scores3 = validation_curve(SVC(kernel='linear', random_state=0), X, y,
                               'C', [0.1, 0.1, 0.2, 0.2],
                               cv=KFold(n_splits=n_splits))

    # OneTimeSplitter is basically unshuffled KFold(n_splits=5). Sanity check.
    assert_array_almost_equal(np.array(scores3), np.array(scores1))


def test_check_is_permutation():
    rng = np.random.RandomState(0)
    p = np.arange(100)
    rng.shuffle(p)
    assert _check_is_permutation(p, 100)
    assert not _check_is_permutation(np.delete(p, 23), 100)

    p[0] = 23
    assert not _check_is_permutation(p, 100)

    # Check if the additional duplicate indices are caught
    assert not _check_is_permutation(np.hstack((p, 0)), 100)


def test_cross_val_predict_sparse_prediction():
    # check that cross_val_predict gives same result for sparse and dense input
    X, y = make_multilabel_classification(n_classes=2, n_labels=1,
                                          allow_unlabeled=False,
                                          return_indicator=True,
                                          random_state=1)
    X_sparse = csr_matrix(X)
    y_sparse = csr_matrix(y)
    classif = OneVsRestClassifier(SVC(kernel='linear'))
    preds = cross_val_predict(classif, X, y, cv=10)
    preds_sparse = cross_val_predict(classif, X_sparse, y_sparse, cv=10)
    preds_sparse = preds_sparse.toarray()
    assert_array_almost_equal(preds_sparse, preds)


def check_cross_val_predict_binary(est, X, y, method):
    """Helper for tests of cross_val_predict with binary classification"""
    cv = KFold(n_splits=3, shuffle=False)

    # Generate expected outputs
    if y.ndim == 1:
        exp_shape = (len(X),) if method == 'decision_function' else (len(X), 2)
    else:
        exp_shape = y.shape
    expected_predictions = np.zeros(exp_shape)
    for train, test in cv.split(X, y):
        est = clone(est).fit(X[train], y[train])
        expected_predictions[test] = getattr(est, method)(X[test])

    # Check actual outputs for several representations of y
    for tg in [y, y + 1, y - 2, y.astype('str')]:
        assert_allclose(cross_val_predict(est, X, tg, method=method, cv=cv),
                        expected_predictions)


def check_cross_val_predict_multiclass(est, X, y, method):
    """Helper for tests of cross_val_predict with multiclass classification"""
    cv = KFold(n_splits=3, shuffle=False)

    # Generate expected outputs
    float_min = np.finfo(np.float64).min
    default_values = {'decision_function': float_min,
                      'predict_log_proba': float_min,
                      'predict_proba': 0}
    expected_predictions = np.full((len(X), len(set(y))),
                                   default_values[method],
                                   dtype=np.float64)
    _, y_enc = np.unique(y, return_inverse=True)
    for train, test in cv.split(X, y_enc):
        est = clone(est).fit(X[train], y_enc[train])
        fold_preds = getattr(est, method)(X[test])
        i_cols_fit = np.unique(y_enc[train])
        expected_predictions[np.ix_(test, i_cols_fit)] = fold_preds

    # Check actual outputs for several representations of y
    for tg in [y, y + 1, y - 2, y.astype('str')]:
        assert_allclose(cross_val_predict(est, X, tg, method=method, cv=cv),
                        expected_predictions)


def check_cross_val_predict_multilabel(est, X, y, method):
    """Check the output of cross_val_predict for 2D targets using
    Estimators which provide a predictions as a list with one
    element per class.
    """
    cv = KFold(n_splits=3, shuffle=False)

    # Create empty arrays of the correct size to hold outputs
    float_min = np.finfo(np.float64).min
    default_values = {'decision_function': float_min,
                      'predict_log_proba': float_min,
                      'predict_proba': 0}
    n_targets = y.shape[1]
    expected_preds = []
    for i_col in range(n_targets):
        n_classes_in_label = len(set(y[:, i_col]))
        if n_classes_in_label == 2 and method == 'decision_function':
            exp_shape = (len(X),)
        else:
            exp_shape = (len(X), n_classes_in_label)
        expected_preds.append(np.full(exp_shape, default_values[method],
                                      dtype=np.float64))

    # Generate expected outputs
    y_enc_cols = [np.unique(y[:, i], return_inverse=True)[1][:, np.newaxis]
                  for i in range(y.shape[1])]
    y_enc = np.concatenate(y_enc_cols, axis=1)
    for train, test in cv.split(X, y_enc):
        est = clone(est).fit(X[train], y_enc[train])
        fold_preds = getattr(est, method)(X[test])
        for i_col in range(n_targets):
            fold_cols = np.unique(y_enc[train][:, i_col])
            if expected_preds[i_col].ndim == 1:
                # Decision function with <=2 classes
                expected_preds[i_col][test] = fold_preds[i_col]
            else:
                idx = np.ix_(test, fold_cols)
                expected_preds[i_col][idx] = fold_preds[i_col]

    # Check actual outputs for several representations of y
    for tg in [y, y + 1, y - 2, y.astype('str')]:
        cv_predict_output = cross_val_predict(est, X, tg, method=method, cv=cv)
        assert_equal(len(cv_predict_output), len(expected_preds))
        for i in range(len(cv_predict_output)):
            assert_allclose(cv_predict_output[i], expected_preds[i])


def check_cross_val_predict_with_method_binary(est):
    # This test includes the decision_function with two classes.
    # This is a special case: it has only one column of output.
    X, y = make_classification(n_classes=2, random_state=0)
    for method in ['decision_function', 'predict_proba', 'predict_log_proba']:
        check_cross_val_predict_binary(est, X, y, method)


def check_cross_val_predict_with_method_multiclass(est):
    iris = load_iris()
    X, y = iris.data, iris.target
    X, y = shuffle(X, y, random_state=0)
    for method in ['decision_function', 'predict_proba', 'predict_log_proba']:
        check_cross_val_predict_multiclass(est, X, y, method)


<<<<<<< HEAD
@pytest.mark.filterwarnings('ignore: Default solver will be changed')  # 0.22
=======
@pytest.mark.filterwarnings('ignore: Default multi_class will')  # 0.22
>>>>>>> 91e019df
@pytest.mark.filterwarnings('ignore: The default value of n_split')  # 0.22
@pytest.mark.filterwarnings('ignore: The default value of cv')  # 0.22
def test_cross_val_predict_with_method():
    check_cross_val_predict_with_method_binary(LogisticRegression())
    check_cross_val_predict_with_method_multiclass(LogisticRegression())


@pytest.mark.filterwarnings('ignore: max_iter and tol parameters')
@pytest.mark.filterwarnings('ignore: The default value of n_split')  # 0.22
@pytest.mark.filterwarnings('ignore: The default value of cv')  # 0.22
def test_cross_val_predict_method_checking():
    # Regression test for issue #9639. Tests that cross_val_predict does not
    # check estimator methods (e.g. predict_proba) before fitting
    iris = load_iris()
    X, y = iris.data, iris.target
    X, y = shuffle(X, y, random_state=0)
    for method in ['decision_function', 'predict_proba', 'predict_log_proba']:
        est = SGDClassifier(loss='log', random_state=2)
        check_cross_val_predict_multiclass(est, X, y, method)


<<<<<<< HEAD
@pytest.mark.filterwarnings('ignore: Default solver will be changed')  # 0.22
=======
@pytest.mark.filterwarnings('ignore: Default multi_class will')  # 0.22
>>>>>>> 91e019df
@pytest.mark.filterwarnings('ignore: The default of the `iid`')
@pytest.mark.filterwarnings('ignore: The default value of n_split')  # 0.22
@pytest.mark.filterwarnings('ignore: The default value of cv')  # 0.22
def test_gridsearchcv_cross_val_predict_with_method():
    iris = load_iris()
    X, y = iris.data, iris.target
    X, y = shuffle(X, y, random_state=0)
    est = GridSearchCV(LogisticRegression(random_state=42),
                       {'C': [0.1, 1]},
                       cv=2)
    for method in ['decision_function', 'predict_proba', 'predict_log_proba']:
        check_cross_val_predict_multiclass(est, X, y, method)


def test_cross_val_predict_with_method_multilabel_ovr():
    # OVR does multilabel predictions, but only arrays of
    # binary indicator columns. The output of predict_proba
    # is a 2D array with shape (n_samples, n_classes).
    n_samp = 100
    n_classes = 4
    X, y = make_multilabel_classification(n_samples=n_samp, n_labels=3,
                                          n_classes=n_classes, n_features=5,
                                          random_state=42)
    est = OneVsRestClassifier(LogisticRegression(random_state=0))
    for method in ['predict_proba', 'decision_function']:
        check_cross_val_predict_binary(est, X, y, method=method)


class RFWithDecisionFunction(RandomForestClassifier):
    # None of the current multioutput-multiclass estimators have
    # decision function methods. Create a mock decision function
    # to test the cross_val_predict function's handling of this case.
    def decision_function(self, X):
        probs = self.predict_proba(X)
        msg = "This helper should only be used on multioutput-multiclass tasks"
        assert isinstance(probs, list), msg
        probs = [p[:, -1] if p.shape[1] == 2 else p for p in probs]
        return probs


def test_cross_val_predict_with_method_multilabel_rf():
    # The RandomForest allows multiple classes in each label.
    # Output of predict_proba is a list of outputs of predict_proba
    # for each individual label.
    n_classes = 4
    X, y = make_multilabel_classification(n_samples=100, n_labels=3,
                                          n_classes=n_classes, n_features=5,
                                          random_state=42)
    y[:, 0] += y[:, 1]  # Put three classes in the first column
    for method in ['predict_proba', 'predict_log_proba', 'decision_function']:
        est = RFWithDecisionFunction(n_estimators=5, random_state=0)
        with warnings.catch_warnings():
            # Suppress "RuntimeWarning: divide by zero encountered in log"
            warnings.simplefilter('ignore')
            check_cross_val_predict_multilabel(est, X, y, method=method)


def test_cross_val_predict_with_method_rare_class():
    # Test a multiclass problem where one class will be missing from
    # one of the CV training sets.
    rng = np.random.RandomState(0)
    X = rng.normal(0, 1, size=(14, 10))
    y = np.array([0, 1, 2, 0, 1, 2, 0, 1, 2, 0, 1, 2, 0, 3])
    est = LogisticRegression()
    for method in ['predict_proba', 'predict_log_proba', 'decision_function']:
        with warnings.catch_warnings():
            # Suppress warning about too few examples of a class
            warnings.simplefilter('ignore')
            check_cross_val_predict_multiclass(est, X, y, method)


def test_cross_val_predict_with_method_multilabel_rf_rare_class():
    # The RandomForest allows anything for the contents of the labels.
    # Output of predict_proba is a list of outputs of predict_proba
    # for each individual label.
    # In this test, the first label has a class with a single example.
    # We'll have one CV fold where the training data don't include it.
    rng = np.random.RandomState(0)
    X = rng.normal(0, 1, size=(5, 10))
    y = np.array([[0, 0], [1, 1], [2, 1], [0, 1], [1, 0]])
    for method in ['predict_proba', 'predict_log_proba']:
        est = RFWithDecisionFunction(n_estimators=5, random_state=0)
        with warnings.catch_warnings():
            # Suppress "RuntimeWarning: divide by zero encountered in log"
            warnings.simplefilter('ignore')
            check_cross_val_predict_multilabel(est, X, y, method=method)


def get_expected_predictions(X, y, cv, classes, est, method):

    expected_predictions = np.zeros([len(y), classes])
    func = getattr(est, method)

    for train, test in cv.split(X, y):
        est.fit(X[train], y[train])
        expected_predictions_ = func(X[test])
        # To avoid 2 dimensional indexing
        if method == 'predict_proba':
            exp_pred_test = np.zeros((len(test), classes))
        else:
            exp_pred_test = np.full((len(test), classes),
                                    np.finfo(expected_predictions.dtype).min)
        exp_pred_test[:, est.classes_] = expected_predictions_
        expected_predictions[test] = exp_pred_test

    return expected_predictions


<<<<<<< HEAD
@pytest.mark.filterwarnings('ignore: Default solver will be changed')  # 0.22
=======
@pytest.mark.filterwarnings('ignore: Default multi_class will')  # 0.22
>>>>>>> 91e019df
@pytest.mark.filterwarnings('ignore: The default value of cv')  # 0.22
def test_cross_val_predict_class_subset():

    X = np.arange(200).reshape(100, 2)
    y = np.array([x // 10 for x in range(100)])
    classes = 10

    kfold3 = KFold(n_splits=3)
    kfold4 = KFold(n_splits=4)

    le = LabelEncoder()

    methods = ['decision_function', 'predict_proba', 'predict_log_proba']
    for method in methods:
        est = LogisticRegression()

        # Test with n_splits=3
        predictions = cross_val_predict(est, X, y, method=method,
                                        cv=kfold3)

        # Runs a naive loop (should be same as cross_val_predict):
        expected_predictions = get_expected_predictions(X, y, kfold3, classes,
                                                        est, method)
        assert_array_almost_equal(expected_predictions, predictions)

        # Test with n_splits=4
        predictions = cross_val_predict(est, X, y, method=method,
                                        cv=kfold4)
        expected_predictions = get_expected_predictions(X, y, kfold4, classes,
                                                        est, method)
        assert_array_almost_equal(expected_predictions, predictions)

        # Testing unordered labels
        y = shuffle(np.repeat(range(10), 10), random_state=0)
        predictions = cross_val_predict(est, X, y, method=method,
                                        cv=kfold3)
        y = le.fit_transform(y)
        expected_predictions = get_expected_predictions(X, y, kfold3, classes,
                                                        est, method)
        assert_array_almost_equal(expected_predictions, predictions)


@pytest.mark.filterwarnings('ignore: The default value of cv')  # 0.22
def test_score_memmap():
    # Ensure a scalar score of memmap type is accepted
    iris = load_iris()
    X, y = iris.data, iris.target
    clf = MockClassifier()
    tf = tempfile.NamedTemporaryFile(mode='wb', delete=False)
    tf.write(b'Hello world!!!!!')
    tf.close()
    scores = np.memmap(tf.name, dtype=np.float64)
    score = np.memmap(tf.name, shape=(), mode='r', dtype=np.float64)
    try:
        cross_val_score(clf, X, y, scoring=lambda est, X, y: score)
        # non-scalar should still fail
        assert_raises(ValueError, cross_val_score, clf, X, y,
                      scoring=lambda est, X, y: scores)
    finally:
        # Best effort to release the mmap file handles before deleting the
        # backing file under Windows
        scores, score = None, None
        for _ in range(3):
            try:
                os.unlink(tf.name)
                break
            except WindowsError:
                sleep(1.)


@pytest.mark.filterwarnings('ignore: Using or importing the ABCs from')
@pytest.mark.filterwarnings('ignore: The default value of cv')  # 0.22
def test_permutation_test_score_pandas():
    # check permutation_test_score doesn't destroy pandas dataframe
    types = [(MockDataFrame, MockDataFrame)]
    try:
        from pandas import Series, DataFrame
        types.append((Series, DataFrame))
    except ImportError:
        pass
    for TargetType, InputFeatureType in types:
        # X dataframe, y series
        iris = load_iris()
        X, y = iris.data, iris.target
        X_df, y_ser = InputFeatureType(X), TargetType(y)
        check_df = lambda x: isinstance(x, InputFeatureType)
        check_series = lambda x: isinstance(x, TargetType)
        clf = CheckingClassifier(check_X=check_df, check_y=check_series)
        permutation_test_score(clf, X_df, y_ser)


def test_fit_and_score_failing():
    # Create a failing classifier to deliberately fail
    failing_clf = FailingClassifier(FailingClassifier.FAILING_PARAMETER)
    # dummy X data
    X = np.arange(1, 10)
    y = np.ones(9)
    fit_and_score_args = [failing_clf, X, None, dict(), None, None, 0,
                          None, None]
    # passing error score to trigger the warning message
    fit_and_score_kwargs = {'error_score': 0}
    # check if the warning message type is as expected
    assert_warns(FitFailedWarning, _fit_and_score, *fit_and_score_args,
                 **fit_and_score_kwargs)
    # since we're using FailingClassfier, our error will be the following
    error_message = "ValueError: Failing classifier failed as required"
    # the warning message we're expecting to see
    warning_message = ("Estimator fit failed. The score on this train-test "
                       "partition for these parameters will be set to %f. "
                       "Details: \n%s" % (fit_and_score_kwargs['error_score'],
                                          error_message))
    # check if the same warning is triggered
    assert_warns_message(FitFailedWarning, warning_message, _fit_and_score,
                         *fit_and_score_args, **fit_and_score_kwargs)

    # check if warning was raised, with default error_score argument
    warning_message = ("From version 0.22, errors during fit will result "
                       "in a cross validation score of NaN by default. Use "
                       "error_score='raise' if you want an exception "
                       "raised or error_score=np.nan to adopt the "
                       "behavior from version 0.22.")
    with pytest.raises(ValueError):
        assert_warns_message(FutureWarning, warning_message, _fit_and_score,
                             *fit_and_score_args)

    fit_and_score_kwargs = {'error_score': 'raise'}
    # check if exception was raised, with default error_score='raise'
    assert_raise_message(ValueError, "Failing classifier failed as required",
                         _fit_and_score, *fit_and_score_args,
                         **fit_and_score_kwargs)

    # check that functions upstream pass error_score param to _fit_and_score
    error_message = ("error_score must be the string 'raise' or a"
                     " numeric value. (Hint: if using 'raise', please"
                     " make sure that it has been spelled correctly.)")

    assert_raise_message(ValueError, error_message, cross_validate,
                         failing_clf, X, cv=3, error_score='unvalid-string')

    assert_raise_message(ValueError, error_message, cross_val_score,
                         failing_clf, X, cv=3, error_score='unvalid-string')

    assert_raise_message(ValueError, error_message, learning_curve,
                         failing_clf, X, y, cv=3, error_score='unvalid-string')

    assert_raise_message(ValueError, error_message, validation_curve,
                         failing_clf, X, y, 'parameter',
                         [FailingClassifier.FAILING_PARAMETER], cv=3,
                         error_score='unvalid-string')

    assert_equal(failing_clf.score(), 0.)  # FailingClassifier coverage


def test_fit_and_score_working():
    X, y = make_classification(n_samples=30, random_state=0)
    clf = SVC(kernel="linear", random_state=0)
    train, test = next(ShuffleSplit().split(X))
    # Test return_parameters option
    fit_and_score_args = [clf, X, y, dict(), train, test, 0]
    fit_and_score_kwargs = {'parameters': {'max_iter': 100, 'tol': 0.1},
                            'fit_params': None,
                            'return_parameters': True}
    result = _fit_and_score(*fit_and_score_args,
                            **fit_and_score_kwargs)
    assert result[-1] == fit_and_score_kwargs['parameters']


def three_params_scorer(i, j, k):
    return 3.4213


@pytest.mark.parametrize("return_train_score, scorer, expected", [
    (False, three_params_scorer,
     "[CV] .................................... , score=3.421, total=   0.0s"),
    (True, three_params_scorer,
     "[CV] ................ , score=(train=3.421, test=3.421), total=   0.0s"),
    (True, {'sc1': three_params_scorer, 'sc2': three_params_scorer},
     "[CV]  , sc1=(train=3.421, test=3.421)"
     ", sc2=(train=3.421, test=3.421), total=   0.0s")
])
def test_fit_and_score_verbosity(capsys, return_train_score, scorer, expected):
    X, y = make_classification(n_samples=30, random_state=0)
    clf = SVC(kernel="linear", random_state=0)
    train, test = next(ShuffleSplit().split(X))

    # test print without train score
    fit_and_score_args = [clf, X, y, scorer, train, test, 10, None, None]
    fit_and_score_kwargs = {'return_train_score': return_train_score}
    _fit_and_score(*fit_and_score_args, **fit_and_score_kwargs)
    out, _ = capsys.readouterr()
    assert out.split('\n')[1] == expected


def test_score():
    error_message = "scoring must return a number, got None"

    def two_params_scorer(estimator, X_test):
        return None
    fit_and_score_args = [None, None, None, two_params_scorer]
    assert_raise_message(ValueError, error_message,
                         _score, *fit_and_score_args)<|MERGE_RESOLUTION|>--- conflicted
+++ resolved
@@ -775,11 +775,6 @@
     assert_almost_equal(score_samples, [1, 1 / 2, 3 / 4, 1 / 2, 1 / 4])
 
 
-<<<<<<< HEAD
-@pytest.mark.filterwarnings('ignore: Default solver will be changed')  # 0.22
-=======
-@pytest.mark.filterwarnings('ignore: Default multi_class will')  # 0.22
->>>>>>> 91e019df
 @pytest.mark.filterwarnings('ignore: The default value of n_split')  # 0.22
 @pytest.mark.filterwarnings('ignore: The default value of cv')  # 0.22
 def test_cross_val_predict():
@@ -831,11 +826,6 @@
                          X, y, method='predict_proba', cv=KFold(2))
 
 
-<<<<<<< HEAD
-@pytest.mark.filterwarnings('ignore: Default solver will be changed')  # 0.22
-=======
-@pytest.mark.filterwarnings('ignore: Default multi_class will')  # 0.22
->>>>>>> 91e019df
 @pytest.mark.filterwarnings('ignore: The default value of cv')  # 0.22
 def test_cross_val_predict_decision_function_shape():
     X, y = make_classification(n_classes=2, n_samples=50, random_state=0)
@@ -884,11 +874,6 @@
                         cv=KFold(n_splits=3), method='decision_function')
 
 
-<<<<<<< HEAD
-@pytest.mark.filterwarnings('ignore: Default solver will be changed')  # 0.22
-=======
-@pytest.mark.filterwarnings('ignore: Default multi_class will')  # 0.22
->>>>>>> 91e019df
 @pytest.mark.filterwarnings('ignore: The default value of cv')  # 0.22
 def test_cross_val_predict_predict_proba_shape():
     X, y = make_classification(n_classes=2, n_samples=50, random_state=0)
@@ -904,11 +889,6 @@
     assert_equal(preds.shape, (150, 3))
 
 
-<<<<<<< HEAD
-@pytest.mark.filterwarnings('ignore: Default solver will be changed')  # 0.22
-=======
-@pytest.mark.filterwarnings('ignore: Default multi_class will')  # 0.22
->>>>>>> 91e019df
 @pytest.mark.filterwarnings('ignore: The default value of cv')  # 0.22
 def test_cross_val_predict_predict_log_proba_shape():
     X, y = make_classification(n_classes=2, n_samples=50, random_state=0)
@@ -924,11 +904,6 @@
     assert_equal(preds.shape, (150, 3))
 
 
-<<<<<<< HEAD
-@pytest.mark.filterwarnings('ignore: Default solver will be changed')  # 0.22
-=======
-@pytest.mark.filterwarnings('ignore: Default multi_class will')  # 0.22
->>>>>>> 91e019df
 @pytest.mark.filterwarnings('ignore: The default value of cv')  # 0.22
 def test_cross_val_predict_input_types():
     iris = load_iris()
@@ -995,11 +970,6 @@
         cross_val_predict(clf, X_df, y_ser)
 
 
-<<<<<<< HEAD
-@pytest.mark.filterwarnings('ignore: Default solver will be changed')  # 0.22
-=======
-@pytest.mark.filterwarnings('ignore: Default multi_class will')  # 0.22
->>>>>>> 91e019df
 def test_cross_val_predict_unbalanced():
     X, y = make_classification(n_samples=100, n_features=2, n_redundant=0,
                                n_informative=2, n_clusters_per_class=1,
@@ -1444,11 +1414,6 @@
         check_cross_val_predict_multiclass(est, X, y, method)
 
 
-<<<<<<< HEAD
-@pytest.mark.filterwarnings('ignore: Default solver will be changed')  # 0.22
-=======
-@pytest.mark.filterwarnings('ignore: Default multi_class will')  # 0.22
->>>>>>> 91e019df
 @pytest.mark.filterwarnings('ignore: The default value of n_split')  # 0.22
 @pytest.mark.filterwarnings('ignore: The default value of cv')  # 0.22
 def test_cross_val_predict_with_method():
@@ -1470,11 +1435,6 @@
         check_cross_val_predict_multiclass(est, X, y, method)
 
 
-<<<<<<< HEAD
-@pytest.mark.filterwarnings('ignore: Default solver will be changed')  # 0.22
-=======
-@pytest.mark.filterwarnings('ignore: Default multi_class will')  # 0.22
->>>>>>> 91e019df
 @pytest.mark.filterwarnings('ignore: The default of the `iid`')
 @pytest.mark.filterwarnings('ignore: The default value of n_split')  # 0.22
 @pytest.mark.filterwarnings('ignore: The default value of cv')  # 0.22
@@ -1583,11 +1543,6 @@
     return expected_predictions
 
 
-<<<<<<< HEAD
-@pytest.mark.filterwarnings('ignore: Default solver will be changed')  # 0.22
-=======
-@pytest.mark.filterwarnings('ignore: Default multi_class will')  # 0.22
->>>>>>> 91e019df
 @pytest.mark.filterwarnings('ignore: The default value of cv')  # 0.22
 def test_cross_val_predict_class_subset():
 
