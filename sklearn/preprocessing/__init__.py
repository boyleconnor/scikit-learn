--- conflicted
+++ resolved
@@ -22,11 +22,7 @@
 from .data import minmax_scale
 from .data import quantile_transform
 from .data import OneHotEncoder
-<<<<<<< HEAD
-=======
 from .data import CategoricalEncoder
-
->>>>>>> 4bba2165
 from .data import PolynomialFeatures
 
 from .label import label_binarize
