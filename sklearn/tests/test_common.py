"""
General tests for all estimators in sklearn.
"""

# Authors: Andreas Mueller <amueller@ais.uni-bonn.de>
#          Gael Varoquaux gael.varoquaux@normalesup.org
# License: BSD 3 clause

import os
import warnings
import sys
import re
import pkgutil
from inspect import isgenerator, signature
from itertools import product, chain
from functools import partial

import pytest
import numpy as np

from sklearn.cluster import (
    AffinityPropagation,
    Birch,
    MeanShift,
    OPTICS,
    SpectralClustering,
)
from sklearn.datasets import make_blobs
from sklearn.manifold import Isomap, TSNE, LocallyLinearEmbedding
from sklearn.neighbors import (
    LocalOutlierFactor,
    KNeighborsClassifier,
    KNeighborsRegressor,
    RadiusNeighborsClassifier,
    RadiusNeighborsRegressor,
)
from sklearn.preprocessing import FunctionTransformer
from sklearn.semi_supervised import LabelPropagation, LabelSpreading

from sklearn.utils import all_estimators
from sklearn.utils._testing import ignore_warnings
from sklearn.exceptions import ConvergenceWarning
from sklearn.exceptions import FitFailedWarning
from sklearn.utils.estimator_checks import check_estimator

import sklearn

# make it possible to discover experimental estimators when calling `all_estimators`
from sklearn.experimental import enable_iterative_imputer  # noqa
from sklearn.experimental import enable_halving_search_cv  # noqa

from sklearn.decomposition import PCA
from sklearn.preprocessing import StandardScaler, MinMaxScaler, OneHotEncoder
from sklearn.linear_model._base import LinearClassifierMixin
from sklearn.linear_model import LogisticRegression
from sklearn.linear_model import Ridge
from sklearn.model_selection import GridSearchCV
from sklearn.model_selection import RandomizedSearchCV
from sklearn.model_selection import HalvingGridSearchCV
from sklearn.model_selection import HalvingRandomSearchCV
from sklearn.pipeline import make_pipeline, Pipeline

from sklearn.utils import IS_PYPY
from sklearn.utils._tags import _DEFAULT_TAGS, _safe_tags
from sklearn.utils._testing import (
    SkipTest,
    set_random_state,
)
from sklearn.utils.estimator_checks import (
    _construct_instance,
    _set_checking_parameters,
    _get_check_estimator_ids,
    check_class_weight_balanced_linear_classifier,
    parametrize_with_checks,
    check_dataframe_column_names_consistency,
    check_n_features_in_after_fitting,
    check_param_validation,
    check_transformer_get_feature_names_out,
    check_transformer_get_feature_names_out_pandas,
    check_set_output_transform,
    check_set_output_transform_pandas,
    check_global_ouptut_transform_pandas,
)


def test_all_estimator_no_base_class():
    # test that all_estimators doesn't find abstract classes.
    for name, Estimator in all_estimators():
        msg = (
            "Base estimators such as {0} should not be included in all_estimators"
        ).format(name)
        assert not name.lower().startswith("base"), msg


def _sample_func(x, y=1):
    pass


@pytest.mark.parametrize(
    "val, expected",
    [
        (partial(_sample_func, y=1), "_sample_func(y=1)"),
        (_sample_func, "_sample_func"),
        (partial(_sample_func, "world"), "_sample_func"),
        (LogisticRegression(C=2.0), "LogisticRegression(C=2.0)"),
        (
            LogisticRegression(
                random_state=1,
                solver="newton-cg",
                class_weight="balanced",
                warm_start=True,
            ),
            "LogisticRegression(class_weight='balanced',random_state=1,"
            "solver='newton-cg',warm_start=True)",
        ),
    ],
)
def test_get_check_estimator_ids(val, expected):
    assert _get_check_estimator_ids(val) == expected


def _tested_estimators(type_filter=None):
    for name, Estimator in all_estimators(type_filter=type_filter):
        try:
            estimator = _construct_instance(Estimator)
        except SkipTest:
            continue

        yield estimator


@parametrize_with_checks(list(_tested_estimators()))
def test_estimators(estimator, check, request):
    # Common tests for estimator instances
    with ignore_warnings(category=(FutureWarning, ConvergenceWarning, UserWarning)):
        _set_checking_parameters(estimator)
        check(estimator)


def test_check_estimator_generate_only():
    all_instance_gen_checks = check_estimator(LogisticRegression(), generate_only=True)
    assert isgenerator(all_instance_gen_checks)


def test_configure():
    # Smoke test `python setup.py config` command run at the root of the
    # scikit-learn source tree.
    # This test requires Cython which is not necessarily there when running
    # the tests of an installed version of scikit-learn or when scikit-learn
    # is installed in editable mode by pip build isolation enabled.
    pytest.importorskip("Cython")
    cwd = os.getcwd()
    setup_path = os.path.abspath(os.path.join(sklearn.__path__[0], ".."))
    setup_filename = os.path.join(setup_path, "setup.py")
    if not os.path.exists(setup_filename):
        pytest.skip("setup.py not available")
    try:
        os.chdir(setup_path)
        old_argv = sys.argv
        sys.argv = ["setup.py", "config"]

        with warnings.catch_warnings():
            # The configuration spits out warnings when not finding
            # Blas/Atlas development headers
            warnings.simplefilter("ignore", UserWarning)
            with open("setup.py") as f:
                exec(f.read(), dict(__name__="__main__"))
    finally:
        sys.argv = old_argv
        os.chdir(cwd)


def _tested_linear_classifiers():
    classifiers = all_estimators(type_filter="classifier")

    with warnings.catch_warnings(record=True):
        for name, clazz in classifiers:
            required_parameters = getattr(clazz, "_required_parameters", [])
            if len(required_parameters):
                # FIXME
                continue

            if "class_weight" in clazz().get_params().keys() and issubclass(
                clazz, LinearClassifierMixin
            ):
                yield name, clazz


@pytest.mark.parametrize("name, Classifier", _tested_linear_classifiers())
def test_class_weight_balanced_linear_classifiers(name, Classifier):
    check_class_weight_balanced_linear_classifier(name, Classifier)


@ignore_warnings
def test_import_all_consistency():
    # Smoke test to check that any name in a __all__ list is actually defined
    # in the namespace of the module or package.
    pkgs = pkgutil.walk_packages(
        path=sklearn.__path__, prefix="sklearn.", onerror=lambda _: None
    )
    submods = [modname for _, modname, _ in pkgs]
    for modname in submods + ["sklearn"]:
        if ".tests." in modname:
            continue
        if IS_PYPY and (
            "_svmlight_format_io" in modname
            or "feature_extraction._hashing_fast" in modname
        ):
            continue
        package = __import__(modname, fromlist="dummy")
        for name in getattr(package, "__all__", ()):
            assert hasattr(package, name), "Module '{0}' has no attribute '{1}'".format(
                modname, name
            )


def test_root_import_all_completeness():
    EXCEPTIONS = ("utils", "tests", "base", "setup", "conftest")
    for _, modname, _ in pkgutil.walk_packages(
        path=sklearn.__path__, onerror=lambda _: None
    ):
        if "." in modname or modname.startswith("_") or modname in EXCEPTIONS:
            continue
        assert modname in sklearn.__all__


def test_all_tests_are_importable():
    # Ensure that for each contentful subpackage, there is a test directory
    # within it that is also a subpackage (i.e. a directory with __init__.py)

    HAS_TESTS_EXCEPTIONS = re.compile(
        r"""(?x)
                                      \.externals(\.|$)|
                                      \.tests(\.|$)|
                                      \._
                                      """
    )
    resource_modules = {
        "sklearn.datasets.data",
        "sklearn.datasets.descr",
        "sklearn.datasets.images",
    }
    lookup = {
        name: ispkg
        for _, name, ispkg in pkgutil.walk_packages(sklearn.__path__, prefix="sklearn.")
    }
    missing_tests = [
        name
        for name, ispkg in lookup.items()
        if ispkg
        and name not in resource_modules
        and not HAS_TESTS_EXCEPTIONS.search(name)
        and name + ".tests" not in lookup
    ]
    assert missing_tests == [], (
        "{0} do not have `tests` subpackages. "
        "Perhaps they require "
        "__init__.py or an add_subpackage directive "
        "in the parent "
        "setup.py".format(missing_tests)
    )


def test_class_support_removed():
    # Make sure passing classes to check_estimator or parametrize_with_checks
    # raises an error

    msg = "Passing a class was deprecated.* isn't supported anymore"
    with pytest.raises(TypeError, match=msg):
        check_estimator(LogisticRegression)

    with pytest.raises(TypeError, match=msg):
        parametrize_with_checks([LogisticRegression])


def _generate_pipeline():
    for final_estimator in [Ridge(), LogisticRegression()]:
        yield Pipeline(
            steps=[
                ("scaler", StandardScaler()),
                ("final_estimator", final_estimator),
            ]
        )


def _generate_search_cv_instances():
    for SearchCV, (Estimator, param_grid) in product(
        [
            GridSearchCV,
            HalvingGridSearchCV,
            RandomizedSearchCV,
            HalvingGridSearchCV,
        ],
        [
            (Ridge, {"alpha": [0.1, 1.0]}),
            (LogisticRegression, {"C": [0.1, 1.0]}),
        ],
    ):
        init_params = signature(SearchCV).parameters
        extra_params = (
            {"min_resources": "smallest"} if "min_resources" in init_params else {}
        )
        search_cv = SearchCV(Estimator(), param_grid, cv=2, **extra_params)
        set_random_state(search_cv)
        yield search_cv

    for SearchCV, (Estimator, param_grid) in product(
        [
            GridSearchCV,
            HalvingGridSearchCV,
            RandomizedSearchCV,
            HalvingRandomSearchCV,
        ],
        [
            (Ridge, {"ridge__alpha": [0.1, 1.0]}),
            (LogisticRegression, {"logisticregression__C": [0.1, 1.0]}),
        ],
    ):
        init_params = signature(SearchCV).parameters
        extra_params = (
            {"min_resources": "smallest"} if "min_resources" in init_params else {}
        )
        search_cv = SearchCV(
            make_pipeline(PCA(), Estimator()), param_grid, cv=2, **extra_params
        ).set_params(error_score="raise")
        set_random_state(search_cv)
        yield search_cv


@parametrize_with_checks(list(_generate_search_cv_instances()))
def test_search_cv(estimator, check, request):
    # Common tests for SearchCV instances
    # We have a separate test because those meta-estimators can accept a
    # wide range of base estimators (classifiers, regressors, pipelines)
    with ignore_warnings(
        category=(
            FutureWarning,
            ConvergenceWarning,
            UserWarning,
            FitFailedWarning,
        )
    ):
        check(estimator)


@pytest.mark.parametrize(
    "estimator", _tested_estimators(), ids=_get_check_estimator_ids
)
def test_valid_tag_types(estimator):
    """Check that estimator tags are valid."""
    tags = _safe_tags(estimator)

    for name, tag in tags.items():
        correct_tags = type(_DEFAULT_TAGS[name])
        if name == "_xfail_checks":
            # _xfail_checks can be a dictionary
            correct_tags = (correct_tags, dict)
        assert isinstance(tag, correct_tags)


@pytest.mark.parametrize(
    "estimator", _tested_estimators(), ids=_get_check_estimator_ids
)
def test_check_n_features_in_after_fitting(estimator):
    _set_checking_parameters(estimator)
    check_n_features_in_after_fitting(estimator.__class__.__name__, estimator)


def _estimators_that_predict_in_fit():
    for estimator in _tested_estimators():
        est_params = set(estimator.get_params())
        if "oob_score" in est_params:
            yield estimator.set_params(oob_score=True, bootstrap=True)
        elif "early_stopping" in est_params:
            est = estimator.set_params(early_stopping=True, n_iter_no_change=1)
            if est.__class__.__name__ in {"MLPClassifier", "MLPRegressor"}:
                # TODO: FIX MLP to not check validation set during MLP
                yield pytest.param(
                    est, marks=pytest.mark.xfail(msg="MLP still validates in fit")
                )
            else:
                yield est
        elif "n_iter_no_change" in est_params:
            yield estimator.set_params(n_iter_no_change=1)


# NOTE: When running `check_dataframe_column_names_consistency` on a meta-estimator that
# delegates validation to a base estimator, the check is testing that the base estimator
# is checking for column name consistency.
column_name_estimators = list(
    chain(
        _tested_estimators(),
        [make_pipeline(LogisticRegression(C=1))],
        list(_generate_search_cv_instances()),
        _estimators_that_predict_in_fit(),
    )
)


@pytest.mark.parametrize(
    "estimator", column_name_estimators, ids=_get_check_estimator_ids
)
def test_pandas_column_name_consistency(estimator):
    _set_checking_parameters(estimator)
    with ignore_warnings(category=(FutureWarning)):
        with warnings.catch_warnings(record=True) as record:
            check_dataframe_column_names_consistency(
                estimator.__class__.__name__, estimator
            )
        for warning in record:
            assert "was fitted without feature names" not in str(warning.message)


# TODO: As more modules support get_feature_names_out they should be removed
# from this list to be tested
GET_FEATURES_OUT_MODULES_TO_IGNORE = [
    "ensemble",
    "kernel_approximation",
]


def _include_in_get_feature_names_out_check(transformer):
    if hasattr(transformer, "get_feature_names_out"):
        return True
    module = transformer.__module__.split(".")[1]
    return module not in GET_FEATURES_OUT_MODULES_TO_IGNORE


GET_FEATURES_OUT_ESTIMATORS = [
    est
    for est in _tested_estimators("transformer")
    if _include_in_get_feature_names_out_check(est)
]


@pytest.mark.parametrize(
    "transformer", GET_FEATURES_OUT_ESTIMATORS, ids=_get_check_estimator_ids
)
def test_transformers_get_feature_names_out(transformer):
    _set_checking_parameters(transformer)

    with ignore_warnings(category=(FutureWarning)):
        check_transformer_get_feature_names_out(
            transformer.__class__.__name__, transformer
        )
        check_transformer_get_feature_names_out_pandas(
            transformer.__class__.__name__, transformer
        )


@pytest.mark.parametrize(
    "Estimator",
    [est for name, est in all_estimators()],
)
def test_estimators_do_not_raise_errors_in_init_or_set_params(Estimator):
    """Check that init or set_param does not raise errors."""
    params = signature(Estimator).parameters

    smoke_test_values = [-1, 3.0, "helloworld", np.array([1.0, 4.0]), [1], {}, []]
    for value in smoke_test_values:
        new_params = {key: value for key in params}

        # Does not raise
        est = Estimator(**new_params)

        # Also do does not raise
        est.set_params(**new_params)


@pytest.mark.parametrize(
    "estimator",
<<<<<<< HEAD
    chain(_tested_estimators(), _generate_search_cv_instances()),
=======
    chain(_tested_estimators(), _generate_pipeline()),
>>>>>>> c0eb3d37
    ids=_get_check_estimator_ids,
)
def test_check_param_validation(estimator):
    name = estimator.__class__.__name__
    _set_checking_parameters(estimator)
    check_param_validation(name, estimator)


@pytest.mark.parametrize(
    "Estimator",
    [
        AffinityPropagation,
        Birch,
        MeanShift,
        KNeighborsClassifier,
        KNeighborsRegressor,
        RadiusNeighborsClassifier,
        RadiusNeighborsRegressor,
        LabelPropagation,
        LabelSpreading,
        OPTICS,
        SpectralClustering,
        LocalOutlierFactor,
        LocallyLinearEmbedding,
        Isomap,
        TSNE,
    ],
)
def test_f_contiguous_array_estimator(Estimator):
    # Non-regression test for:
    # https://github.com/scikit-learn/scikit-learn/issues/23988
    # https://github.com/scikit-learn/scikit-learn/issues/24013

    X, _ = make_blobs(n_samples=80, n_features=4, random_state=0)
    X = np.asfortranarray(X)
    y = np.round(X[:, 0])

    est = Estimator()
    est.fit(X, y)

    if hasattr(est, "transform"):
        est.transform(X)

    if hasattr(est, "predict"):
        est.predict(X)


SET_OUTPUT_ESTIMATORS = list(
    chain(
        _tested_estimators("transformer"),
        [
            make_pipeline(StandardScaler(), MinMaxScaler()),
            OneHotEncoder(sparse_output=False),
            FunctionTransformer(feature_names_out="one-to-one"),
        ],
    )
)


@pytest.mark.parametrize(
    "estimator", SET_OUTPUT_ESTIMATORS, ids=_get_check_estimator_ids
)
def test_set_output_transform(estimator):
    name = estimator.__class__.__name__
    if not hasattr(estimator, "set_output"):
        pytest.skip(
            f"Skipping check_set_output_transform for {name}: Does not support"
            " set_output API"
        )
    _set_checking_parameters(estimator)
    with ignore_warnings(category=(FutureWarning)):
        check_set_output_transform(estimator.__class__.__name__, estimator)


@pytest.mark.parametrize(
    "estimator", SET_OUTPUT_ESTIMATORS, ids=_get_check_estimator_ids
)
def test_set_output_transform_pandas(estimator):
    name = estimator.__class__.__name__
    if not hasattr(estimator, "set_output"):
        pytest.skip(
            f"Skipping check_set_output_transform_pandas for {name}: Does not support"
            " set_output API yet"
        )
    _set_checking_parameters(estimator)
    with ignore_warnings(category=(FutureWarning)):
        check_set_output_transform_pandas(estimator.__class__.__name__, estimator)


@pytest.mark.parametrize(
    "estimator", SET_OUTPUT_ESTIMATORS, ids=_get_check_estimator_ids
)
def test_global_output_transform_pandas(estimator):
    name = estimator.__class__.__name__
    if not hasattr(estimator, "set_output"):
        pytest.skip(
            f"Skipping check_global_ouptut_transform_pandas for {name}: Does not"
            " support set_output API yet"
        )
    _set_checking_parameters(estimator)
    with ignore_warnings(category=(FutureWarning)):
        check_global_ouptut_transform_pandas(estimator.__class__.__name__, estimator)<|MERGE_RESOLUTION|>--- conflicted
+++ resolved
@@ -469,11 +469,11 @@
 
 @pytest.mark.parametrize(
     "estimator",
-<<<<<<< HEAD
-    chain(_tested_estimators(), _generate_search_cv_instances()),
-=======
-    chain(_tested_estimators(), _generate_pipeline()),
->>>>>>> c0eb3d37
+    chain(
+        _tested_estimators(),
+        _generate_pipeline(),
+        _generate_search_cv_instances()
+    ),
     ids=_get_check_estimator_ids,
 )
 def test_check_param_validation(estimator):
