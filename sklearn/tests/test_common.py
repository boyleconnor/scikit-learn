"""
General tests for all estimators in sklearn.
"""

# Authors: Andreas Mueller <amueller@ais.uni-bonn.de>
#          Gael Varoquaux gael.varoquaux@normalesup.org
# License: BSD 3 clause

import os
import warnings
import sys
import re
import pkgutil
from inspect import isgenerator
from functools import partial

import pytest
import numpy as np

from sklearn.utils import all_estimators
from sklearn.utils._testing import ignore_warnings
from sklearn.exceptions import ConvergenceWarning, SkipTestWarning
from sklearn.utils.estimator_checks import check_estimator

import sklearn
from sklearn.base import BiclusterMixin

from sklearn.decomposition import PCA
from sklearn.decomposition import NMF
from sklearn.linear_model._base import LinearClassifierMixin
from sklearn.linear_model import LogisticRegression
from sklearn.linear_model import Ridge
from sklearn.model_selection import GridSearchCV
from sklearn.model_selection import RandomizedSearchCV
from sklearn.pipeline import make_pipeline
from sklearn.svm import NuSVC

from sklearn.utils import IS_PYPY
from sklearn.utils._testing import SkipTest
from sklearn.utils.estimator_checks import (
    _construct_instance,
    _set_checking_parameters,
    _get_check_estimator_ids,
    check_class_weight_balanced_linear_classifier,
    parametrize_with_checks,
    check_n_features_in_after_fitting,
)
from sklearn.utils.validation import check_non_negative, check_array


def test_all_estimator_no_base_class():
    # test that all_estimators doesn't find abstract classes.
    for name, Estimator in all_estimators():
        msg = ("Base estimators such as {0} should not be included"
               " in all_estimators").format(name)
        assert not name.lower().startswith('base'), msg


def _sample_func(x, y=1):
    pass


@pytest.mark.parametrize("val, expected", [
    (partial(_sample_func, y=1), "_sample_func(y=1)"),
    (_sample_func, "_sample_func"),
    (partial(_sample_func, 'world'), "_sample_func"),
    (LogisticRegression(C=2.0), "LogisticRegression(C=2.0)"),
    (LogisticRegression(random_state=1, solver='newton-cg',
                        class_weight='balanced', warm_start=True),
     "LogisticRegression(class_weight='balanced',random_state=1,"
     "solver='newton-cg',warm_start=True)")
])
def test_get_check_estimator_ids(val, expected):
    assert _get_check_estimator_ids(val) == expected


def _tested_estimators():
    for name, Estimator in all_estimators():
        if issubclass(Estimator, BiclusterMixin):
            continue
        try:
            estimator = _construct_instance(Estimator)
        except SkipTest:
            continue

        yield estimator


@parametrize_with_checks(list(_tested_estimators()))
def test_estimators(estimator, check, request):
    # Common tests for estimator instances
    with ignore_warnings(category=(FutureWarning,
                                   ConvergenceWarning,
                                   UserWarning, FutureWarning)):
        _set_checking_parameters(estimator)
        check(estimator)


def test_check_estimator_generate_only():
    all_instance_gen_checks = check_estimator(LogisticRegression(),
                                              generate_only=True)
    assert isgenerator(all_instance_gen_checks)


@ignore_warnings(category=(DeprecationWarning, FutureWarning))
# ignore deprecated open(.., 'U') in numpy distutils
def test_configure():
    # Smoke test the 'configure' step of setup, this tests all the
    # 'configure' functions in the setup.pys in scikit-learn
    # This test requires Cython which is not necessarily there when running
    # the tests of an installed version of scikit-learn or when scikit-learn
    # is installed in editable mode by pip build isolation enabled.
    pytest.importorskip("Cython")
    cwd = os.getcwd()
    setup_path = os.path.abspath(os.path.join(sklearn.__path__[0], '..'))
    setup_filename = os.path.join(setup_path, 'setup.py')
    if not os.path.exists(setup_filename):
        pytest.skip('setup.py not available')
    # XXX unreached code as of v0.22
    try:
        os.chdir(setup_path)
        old_argv = sys.argv
        sys.argv = ['setup.py', 'config']

        with warnings.catch_warnings():
            # The configuration spits out warnings when not finding
            # Blas/Atlas development headers
            warnings.simplefilter('ignore', UserWarning)
            with open('setup.py') as f:
                exec(f.read(), dict(__name__='__main__'))
    finally:
        sys.argv = old_argv
        os.chdir(cwd)


def _tested_linear_classifiers():
    classifiers = all_estimators(type_filter='classifier')

    with warnings.catch_warnings(record=True):
        for name, clazz in classifiers:
            required_parameters = getattr(clazz, "_required_parameters", [])
            if len(required_parameters):
                # FIXME
                continue

            if ('class_weight' in clazz().get_params().keys() and
                    issubclass(clazz, LinearClassifierMixin)):
                yield name, clazz


@pytest.mark.parametrize("name, Classifier",
                         _tested_linear_classifiers())
def test_class_weight_balanced_linear_classifiers(name, Classifier):
    check_class_weight_balanced_linear_classifier(name, Classifier)


@ignore_warnings
def test_import_all_consistency():
    # Smoke test to check that any name in a __all__ list is actually defined
    # in the namespace of the module or package.
    pkgs = pkgutil.walk_packages(path=sklearn.__path__, prefix='sklearn.',
                                 onerror=lambda _: None)
    submods = [modname for _, modname, _ in pkgs]
    for modname in submods + ['sklearn']:
        if ".tests." in modname:
            continue
        if IS_PYPY and ('_svmlight_format_io' in modname or
                        'feature_extraction._hashing_fast' in modname):
            continue
        package = __import__(modname, fromlist="dummy")
        for name in getattr(package, '__all__', ()):
            assert hasattr(package, name),\
                "Module '{0}' has no attribute '{1}'".format(modname, name)


def test_root_import_all_completeness():
    EXCEPTIONS = ('utils', 'tests', 'base', 'setup', 'conftest')
    for _, modname, _ in pkgutil.walk_packages(path=sklearn.__path__,
                                               onerror=lambda _: None):
        if '.' in modname or modname.startswith('_') or modname in EXCEPTIONS:
            continue
        assert modname in sklearn.__all__


def test_all_tests_are_importable():
    # Ensure that for each contentful subpackage, there is a test directory
    # within it that is also a subpackage (i.e. a directory with __init__.py)

    HAS_TESTS_EXCEPTIONS = re.compile(r'''(?x)
                                      \.externals(\.|$)|
                                      \.tests(\.|$)|
                                      \._
                                      ''')
    lookup = {name: ispkg
              for _, name, ispkg
              in pkgutil.walk_packages(sklearn.__path__, prefix='sklearn.')}
    missing_tests = [name for name, ispkg in lookup.items()
                     if ispkg
                     and not HAS_TESTS_EXCEPTIONS.search(name)
                     and name + '.tests' not in lookup]
    assert missing_tests == [], ('{0} do not have `tests` subpackages. '
                                 'Perhaps they require '
                                 '__init__.py or an add_subpackage directive '
                                 'in the parent '
                                 'setup.py'.format(missing_tests))


def test_class_support_removed():
    # Make sure passing classes to check_estimator or parametrize_with_checks
    # raises an error

    msg = "Passing a class was deprecated.* isn't supported anymore"
    with pytest.raises(TypeError, match=msg):
        check_estimator(LogisticRegression)

    with pytest.raises(TypeError, match=msg):
        parametrize_with_checks([LogisticRegression])


class MyNMFWithBadErrorMessage(NMF):
    # Same as NMF but raises an uninformative error message if X has negative
<<<<<<< HEAD
    # value. This estimator would fail the check suite with api_only=False,
    # specifically it would fail check_fit_non_negative because its error
    # message doesn't match
=======
    # value. This estimator would fail the check suite in strict mode,
    # specifically it would fail check_fit_non_negative
    # FIXME : should be removed in 0.26
    def __init__(self):
        super().__init__()
        self.init = 'nndsvda'
        self.max_iter = 500

>>>>>>> 5654da02
    def fit(self, X, y=None, **params):
        X = check_array(X, accept_sparse=('csr', 'csc'),
                        dtype=[np.float64, np.float32])
        try:
            check_non_negative(X, whom='')
        except ValueError:
            raise ValueError("Some non-informative error msg")

        return super().fit(X, y, **params)


def test_api_only_check_estimator():
    # Tests various conditions for the api_only parameter of check_estimator()
    # Details are in the comments

    # LogisticRegression has no _xfail_checks, so when api_only=False, there
    # should be no skipped tests.
    with pytest.warns(None) as catched_warnings:
        check_estimator(LogisticRegression(), api_only=False)
    assert not any(isinstance(w, SkipTestWarning) for w in catched_warnings)
    # When api_only is True, check_fit2d_1sample should be skipped
    # because it's not an API check
    skip_match = 'check_fit2d_1sample is not an API check'
    with pytest.warns(SkipTestWarning, match=skip_match):
        check_estimator(LogisticRegression(), api_only=True)

    # NuSVC has some _xfail_checks. They should be skipped regardless of
    # api_only
    with pytest.warns(SkipTestWarning,
                      match='fails for the decision_function method'):
        check_estimator(NuSVC(), api_only=False)
    # When api_only is True, check_fit2d_1sample is skipped along
    # with the rest of the xfail_checks
    with pytest.warns(SkipTestWarning, match=skip_match):
        check_estimator(NuSVC(), api_only=True)

    # MyNMF will fail check_fit_non_negative() with api_only=False because it
    # yields a bad error message
    with pytest.raises(
        AssertionError, match="The error message should contain"
    ):
        check_estimator(MyNMFWithBadErrorMessage(), api_only=False)
    # However, it should pass the test suite with api_only=True because when in
    # this case, check_fit_non_negative() will not check the exact error
    # messsage. (We still assert that the warning from
    # check_fit2d_1sample is raised)
    with pytest.warns(SkipTestWarning, match=skip_match):
        check_estimator(MyNMFWithBadErrorMessage(), api_only=True)


@parametrize_with_checks([LogisticRegression(),
                          NuSVC(),
                          MyNMFWithBadErrorMessage()],
                         api_only=True)
def test_api_only_parametrize_with_checks(estimator, check):
    # Ideally we should assert that the NON_API checks are either Xfailed or
    # Xpassed
    check(estimator)


def _generate_search_cv_instances():
    for SearchCV, (Estimator, param_grid) in zip(
        [GridSearchCV, RandomizedSearchCV],
        [
            (Ridge, {"alpha": [0.1, 1.0]}),
            (LogisticRegression, {"C": [0.1, 1.0]}),
        ],
    ):
        yield SearchCV(Estimator(), param_grid)

    for SearchCV, (Estimator, param_grid) in zip(
        [GridSearchCV, RandomizedSearchCV],
        [
            (Ridge, {"ridge__alpha": [0.1, 1.0]}),
            (LogisticRegression, {"logisticregression__C": [0.1, 1.0]}),
        ],
    ):
        yield SearchCV(
            make_pipeline(PCA(), Estimator()), param_grid
        ).set_params(error_score="raise")


@parametrize_with_checks(list(_generate_search_cv_instances()))
def test_search_cv(estimator, check, request):
    # Common tests for SearchCV instances
    # We have a separate test because those meta-estimators can accept a
    # wide range of base estimators (classifiers, regressors, pipelines)
    with ignore_warnings(
        category=(
            FutureWarning,
            ConvergenceWarning,
            UserWarning,
            FutureWarning,
        )
    ):
        check(estimator)


# TODO: When more modules get added, we can remove it from this list to make
# sure it gets tested. After we finish each module we can move the checks
# into sklearn.utils.estimator_checks.check_n_features_in.
#
# check_estimators_partial_fit_n_features can either be removed or updated
# with the two more assertions:
# 1. `n_features_in_` is set during the first call to `partial_fit`.
# 2. More strict when it comes to the error message.
#
# check_classifiers_train would need to be updated with the error message
N_FEATURES_IN_AFTER_FIT_MODULES_TO_IGNORE = {
    'calibration',
    'cluster',
    'compose',
    'covariance',
    'cross_decomposition',
    'discriminant_analysis',
    'ensemble',
    'feature_extraction',
    'feature_selection',
    'gaussian_process',
    'impute',
    'isotonic',
    'kernel_approximation',
    'kernel_ridge',
    'linear_model',
    'manifold',
    'mixture',
    'model_selection',
    'multiclass',
    'multioutput',
    'naive_bayes',
    'neighbors',
    'pipeline',
    'preprocessing',
    'random_projection',
    'semi_supervised',
    'svm',
    'tree',
}

N_FEATURES_IN_AFTER_FIT_ESTIMATORS = [
    est for est in _tested_estimators() if est.__module__.split('.')[1] not in
    N_FEATURES_IN_AFTER_FIT_MODULES_TO_IGNORE
]


@pytest.mark.parametrize("estimator", N_FEATURES_IN_AFTER_FIT_ESTIMATORS,
                         ids=_get_check_estimator_ids)
def test_check_n_features_in_after_fitting(estimator):
    _set_checking_parameters(estimator)
    check_n_features_in_after_fitting(estimator.__class__.__name__, estimator)<|MERGE_RESOLUTION|>--- conflicted
+++ resolved
@@ -219,20 +219,17 @@
 
 class MyNMFWithBadErrorMessage(NMF):
     # Same as NMF but raises an uninformative error message if X has negative
-<<<<<<< HEAD
     # value. This estimator would fail the check suite with api_only=False,
     # specifically it would fail check_fit_non_negative because its error
     # message doesn't match
-=======
-    # value. This estimator would fail the check suite in strict mode,
-    # specifically it would fail check_fit_non_negative
-    # FIXME : should be removed in 0.26
+
     def __init__(self):
+        # declare init to avoid deprecation warning since default has changed
+        # FIXME : __init__ should be removed in 0.26
         super().__init__()
         self.init = 'nndsvda'
         self.max_iter = 500
 
->>>>>>> 5654da02
     def fit(self, X, y=None, **params):
         X = check_array(X, accept_sparse=('csr', 'csc'),
                         dtype=[np.float64, np.float32])
