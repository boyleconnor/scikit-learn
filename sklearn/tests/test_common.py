--- conflicted
+++ resolved
@@ -20,22 +20,17 @@
 from sklearn.utils.testing import all_estimators
 from sklearn.utils.testing import ignore_warnings
 from sklearn.exceptions import ConvergenceWarning
-<<<<<<< HEAD
-=======
 from sklearn.utils.estimator_checks import check_estimator
->>>>>>> 83145be0
 
 import sklearn
 from sklearn.cluster.bicluster import BiclusterMixin
 
 from sklearn.linear_model.base import LinearClassifierMixin
+from sklearn.linear_model import LogisticRegression
+from sklearn.model_selection import GridSearchCV
 from sklearn.utils import IS_PYPY
 from sklearn.utils.testing import SkipTest
 from sklearn.utils.estimator_checks import (
-<<<<<<< HEAD
-    _yield_all_checks,
-=======
->>>>>>> 83145be0
     _construct_instance,
     set_checking_parameters,
     _set_check_estimator_ids,
