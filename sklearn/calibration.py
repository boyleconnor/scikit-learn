--- conflicted
+++ resolved
@@ -1232,26 +1232,13 @@
         >>> disp = CalibrationDisplay.from_estimator(clf, X_test, y_test)
         >>> plt.show()
         """
-<<<<<<< HEAD
-        # FIXME: `pos_label` should not be set to None
-        # We should allow any int or string in `calibration_curve`.
         y_prob, _, name = super().from_estimator(
             estimator,
             X,
             y,
             response_method="predict_proba",
-            pos_label=None,
+            pos_label=pos_label,
             name=name,
-=======
-        method_name = f"{cls.__name__}.from_estimator"
-        check_matplotlib_support(method_name)
-
-        if not is_classifier(estimator):
-            raise ValueError("'estimator' should be a fitted classifier.")
-
-        y_prob, pos_label = _get_response(
-            X, estimator, response_method="predict_proba", pos_label=pos_label
->>>>>>> 90bef464
         )
 
         return cls.from_predictions(
@@ -1366,11 +1353,10 @@
         _, name = super().from_predictions(
             y_true,
             y_prob,
-            pos_label=None,
+            pos_label=pos_label,
             name=name,
         )
 
-        # FIXME: `pos_label` should be a parameter of `calibration_curve`
         prob_true, prob_pred = calibration_curve(
             y_true, y_prob, n_bins=n_bins, strategy=strategy, pos_label=pos_label
         )
