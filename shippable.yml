--- conflicted
+++ resolved
@@ -9,23 +9,19 @@
 
 build:
   ci:
-<<<<<<< HEAD
-    - pip install numpy scipy cython
-    - pip install pandas matplotlib numpydoc pillow
-=======
     - apt-get install python3-dev
     - apt-get install libatlas3-base libatlas-base-dev libatlas-dev
     - apt-get install python3-scipy
     - deactivate
     - virtualenv --system-site-packages --python=python3 testvenv
     - source testvenv/bin/activate
-    - pip install cython
-    # - pip install pandas matplotlib pillow
->>>>>>> 3aa33bc2
+    - pip install cython --cache-dir=/root/.cache/pip/wheels
     - pip install pytest pytest-cov
     - pip install -e . --verbose
     - export SKLEARN_SKIP_NETWORK_TESTS=1
     - mkdir tests_sklearn
     - cp setup.cfg tests_sklearn
     - cd tests_sklearn
-    - pytest --showlocals --duration=20 --pyargs --cov sklearn sklearn+    - pytest --showlocals --duration=20 --pyargs --cov sklearn sklearn
+    cache: true
+    cache_dir_list: /root/.cache/pip/wheels